﻿<?xml version="1.0" encoding="utf-8"?>
<package>
  <metadata>
    <id>EasyNetQ</id>
    <!-- Version gets updated from EasyNetQ.dll version number during the build's packaging process -->
<<<<<<< HEAD
    <version>0.50.1.1</version>
=======
    <version>0.50.1.0</version>
>>>>>>> 922e22e4
    <title>EasyNetQ</title>
    <authors>Mike Hadlow, Contributors (see GitHub repo)</authors>
    <owners>Mike Hadlow</owners>
    <licenseUrl>https://github.com/EasyNetQ/EasyNetQ/blob/master/licence.txt</licenseUrl>
    <projectUrl>http://easynetq.com/</projectUrl>
    <iconUrl>https://raw.githubusercontent.com/EasyNetQ/EasyNetQ/gh-pages/design/logo_design.png</iconUrl>
    <requireLicenseAcceptance>false</requireLicenseAcceptance>
    <description>EasyNetQ is a simple, opinionated .NET API for RabbitMQ</description>
    <releaseNotes>
    </releaseNotes>
    <copyright>Copyright Mike Hadlow 2015</copyright>
    <tags>RabbitMQ Messaging AMQP</tags>
    <dependencies>
      <dependency id="RabbitMQ.Client" version="[3.5.4,]" />
    </dependencies>
  </metadata>
</package><|MERGE_RESOLUTION|>--- conflicted
+++ resolved
@@ -3,11 +3,7 @@
   <metadata>
     <id>EasyNetQ</id>
     <!-- Version gets updated from EasyNetQ.dll version number during the build's packaging process -->
-<<<<<<< HEAD
-    <version>0.50.1.1</version>
-=======
     <version>0.50.1.0</version>
->>>>>>> 922e22e4
     <title>EasyNetQ</title>
     <authors>Mike Hadlow, Contributors (see GitHub repo)</authors>
     <owners>Mike Hadlow</owners>
