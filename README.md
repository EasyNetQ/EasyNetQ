[![Build status](https://github.com/EasyNetQ/EasyNetQ/workflows/CI/badge.svg)](https://github.com/EasyNetQ/EasyNetQ/actions?query=workflow%3ACI)

[![NuGet Status](https://img.shields.io/nuget/v/EasyNetQ)](https://www.nuget.org/packages/EasyNetQ)
[![Nuget Status](https://img.shields.io/nuget/vpre/EasyNetQ)](https://www.nuget.org/packages/EasyNetQ/absoluteLatest)
[![Nuget Status](https://img.shields.io/nuget/dt/EasyNetQ)](https://www.nuget.org/packages/EasyNetQ)

![Activity](https://img.shields.io/github/commit-activity/w/EasyNetQ/easynetq)
![Activity](https://img.shields.io/github/commit-activity/m/EasyNetQ/easynetq)
![Activity](https://img.shields.io/github/commit-activity/y/EasyNetQ/easynetq)
--

![EasyNetQ Logo](https://github.com/EasyNetQ/EasyNetQ/wiki/images/logo_design_150.png)

A Nice .NET API for RabbitMQ

Initial development was sponsored by travel industry experts [15below](http://15below.com/)

* **[Homepage](http://easynetq.com)**

Goals:

### Important Update

<<<<<<< HEAD
To make working with RabbitMQ on .NET as easy as possible.

To connect to a RabbitMQ broker ...
=======
With the release of EasyNetQ v8, the method for connecting to a RabbitMQ broker has changed. The rest of the API remains unchanged.

To make working with RabbitMQ on .NET as easy as possible.

To connect to a RabbitMQ broker in v7...
>>>>>>> eaa3ade7
```c#
    var bus = RabbitHutch.CreateBus("host=localhost");
```

<<<<<<< HEAD
Or
```c#
    var serviceCollection = new ServiceCollection();
    serviceCollection.RegisterEasyNetQ("host=localhost");
=======
To connect to a RabbitMQ broker in v8...
```c#
    var serviceCollection = new ServiceCollection();
    serviceCollection.AddEasyNetQ("host=localhost").UseSystemTextJson();
>>>>>>> eaa3ade7

    using var provider = serviceCollection.BuildServiceProvider();
    var bus = provider.GetRequiredService<IBus>();
```

To publish a message...
```c#
    await bus.PubSub.PublishAsync(message);
```

To publish a message with a 5s delay...
```c#
    await bus.Scheduler.FuturePublishAsync(message, TimeSpan.FromSeconds(5));
```

To subscribe to a message...
```c#
    await bus.PubSub.SubscribeAsync<MyMessage>(
        "my_subscription_id", msg => Console.WriteLine(msg.Text)
    );

```
Remote procedure call...
```c#
    var request = new TestRequestMessage {Text = "Hello from the client! "};
    await bus.Rpc.RequestAsync<TestRequestMessage, TestResponseMessage>(request);
```

RPC server...
```c#
    await bus.Rpc.RespondAsync<TestRequestMessage, TestResponseMessage>(request =>
        new TestResponseMessage{ Text = request.Text + " all done!" }
    );
```

## Getting started

Just open EasyNetQ.sln in your preferred IDE or code editor and build. All the required dependencies for the solution file to build the software are included.

## Contributors

Thanks to all the people who already contributed!

<a href="https://github.com/EasyNetQ/EasyNetQ/graphs/contributors">
  <img src="https://contributors-img.web.app/image?repo=EasyNetQ/EasyNetQ" />
</a><|MERGE_RESOLUTION|>--- conflicted
+++ resolved
@@ -16,37 +16,28 @@
 Initial development was sponsored by travel industry experts [15below](http://15below.com/)
 
 * **[Homepage](http://easynetq.com)**
+* **[Documentation](https://github.com/EasyNetQ/EasyNetQ/wiki/Introduction)**
+* **[NuGet](http://www.nuget.org/packages/EasyNetQ)**
+* **[Discussions](https://github.com/EasyNetQ/EasyNetQ/discussions)**
+* **[~Old Discussion Group~](https://groups.google.com/group/easynetq)**
 
 Goals:
 
 ### Important Update
 
-<<<<<<< HEAD
-To make working with RabbitMQ on .NET as easy as possible.
-
-To connect to a RabbitMQ broker ...
-=======
 With the release of EasyNetQ v8, the method for connecting to a RabbitMQ broker has changed. The rest of the API remains unchanged.
 
 To make working with RabbitMQ on .NET as easy as possible.
 
 To connect to a RabbitMQ broker in v7...
->>>>>>> eaa3ade7
 ```c#
     var bus = RabbitHutch.CreateBus("host=localhost");
 ```
 
-<<<<<<< HEAD
-Or
-```c#
-    var serviceCollection = new ServiceCollection();
-    serviceCollection.RegisterEasyNetQ("host=localhost");
-=======
 To connect to a RabbitMQ broker in v8...
 ```c#
     var serviceCollection = new ServiceCollection();
     serviceCollection.AddEasyNetQ("host=localhost").UseSystemTextJson();
->>>>>>> eaa3ade7
 
     using var provider = serviceCollection.BuildServiceProvider();
     var bus = provider.GetRequiredService<IBus>();
