--- conflicted
+++ resolved
@@ -24,28 +24,25 @@
             connectionConfiguration.Hosts.Single().Port.ShouldEqual((ushort)1234);
         }
 
-<<<<<<< HEAD
         [Fact]
-=======
-        [Test]
         public void The_validate_method_should_apply_Default_AmqpsPort_Correctly()
         {
             ConnectionConfiguration connectionConfiguration = new ConnectionStringParser().Parse("amqps://user:pass@host/vhost");
             connectionConfiguration.Validate(); 
 
-            connectionConfiguration.Port.ShouldEqual(5671);
+            connectionConfiguration.Port.ShouldEqual((ushort)5671);
         }
 
-        [Test]
+        [Fact]
         public void The_validate_method_should_apply_Default_AmqpPort_Correctly()
         {
             ConnectionConfiguration connectionConfiguration = new ConnectionStringParser().Parse("amqp://user:pass@host/vhost");
             connectionConfiguration.Validate();
 
-            connectionConfiguration.Port.ShouldEqual(5672);
+            connectionConfiguration.Port.ShouldEqual((ushort)5672);
         }
 
-        [Test]
+        [Fact]
         public void The_validate_method_should_apply_NonDefault_VirtualHost_Correctly()
         {
             ConnectionConfiguration connectionConfiguration = new ConnectionStringParser().Parse("amqp://user:pass@host/vhost");
@@ -54,7 +51,7 @@
             connectionConfiguration.VirtualHost.ShouldEqual("vhost");
         }
 
-        [Test]
+        [Fact]
         public void The_validate_method_should_apply_Default_VirtualHost_Correctly()
         {
             ConnectionConfiguration connectionConfiguration = new ConnectionStringParser().Parse("amqp://user:pass@host/");
@@ -63,8 +60,7 @@
             connectionConfiguration.VirtualHost.ShouldEqual("/");
         }
 
-        [Test]
->>>>>>> b268a252
+        [Fact]
         public void The_AuthMechanisms_property_should_default_to_PlainMechanism()
         {
             ConnectionConfiguration connectionConfiguration = new ConnectionConfiguration();
