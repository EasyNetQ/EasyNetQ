--- conflicted
+++ resolved
@@ -101,11 +101,8 @@
     <Compile Include="ConsumeTests\When_a_message_is_received.cs" />
     <Compile Include="ConsumeTests\When_a_polymorphic_message_is_delivered_to_the_consumer.cs" />
     <Compile Include="ConsumeTests\When_consume_is_called.cs" />
-<<<<<<< HEAD
     <Compile Include="Integration\AdvancedApiHAExamples.cs" />
-=======
     <Compile Include="Integration\AdvancedBusTests.cs" />
->>>>>>> b0f8d4b6
     <Compile Include="MessageFactoryTests.cs" />
     <Compile Include="TimeoutStrategyTest.cs" />
     <Compile Include="DefaultMessageSerializationStrategyTests.cs" />
