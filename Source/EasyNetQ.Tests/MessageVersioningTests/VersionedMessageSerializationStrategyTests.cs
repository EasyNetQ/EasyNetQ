--- conflicted
+++ resolved
@@ -198,11 +198,7 @@
 
         var messageBody = new MyMessageV2 { Text = "Hello world!", Number = 5 };
         var message = new Message<MyMessageV2>(messageBody);
-<<<<<<< HEAD
-        var serializedMessage = serializationStrategy.SerializeMessage(message);
-=======
-        using var serializedMessage = serializationStrategy.SerializeMessage(message);
->>>>>>> eaa3ade7
+        using var serializedMessage = serializationStrategy.SerializeMessage(message);
 
         var deserializedMessage = serializationStrategy.DeserializeMessage(serializedMessage.Properties, serializedMessage.Body);
 
