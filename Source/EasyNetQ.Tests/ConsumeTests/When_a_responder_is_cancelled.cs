using EasyNetQ.Internals;
using EasyNetQ.Tests.Mocking;

namespace EasyNetQ.Tests.ConsumeTests;

public class When_a_responder_is_cancelled : IDisposable
{
    private readonly MockBuilder mockBuilder;

    public When_a_responder_is_cancelled()
    {
        mockBuilder = new MockBuilder();

<<<<<<< HEAD
        var cde = new AsyncCountdownEvent(1);

        var responder = mockBuilder.Rpc.Respond<RpcRequest, RpcResponse>(
=======
        using var cde = new AsyncCountdownEvent(1);

        using var responder = mockBuilder.Rpc.Respond<RpcRequest, RpcResponse>(
>>>>>>> eaa3ade7
            async (_, ct) =>
            {
                cde.Decrement();
                await Task.Delay(-1, ct);
                return new RpcResponse();
            },
            _ => { }
        );

        var deliverTask = DeliverMessageAsync(new RpcRequest());
        cde.WaitAsync().GetAwaiter().GetResult();

<<<<<<< HEAD
        responder.Dispose();
        deliverTask.GetAwaiter().GetResult();
    }

    public void Dispose() => mockBuilder.Dispose();

    [Fact]
    public void Should_NACK_with_requeue()
    {
        mockBuilder.Channels[2].Received().BasicNack(0, false, true);
    }

    private Task DeliverMessageAsync(RpcRequest request)
=======
        deliverTask.GetAwaiter().GetResult();
    }

    public virtual void Dispose() => mockBuilder.Dispose();

    [Fact]
    public async Task Should_NACK_with_requeue()
    {
        await mockBuilder.Channels[2].Received().BasicNackAsync(0, false, true);
    }

    private async Task DeliverMessageAsync(RpcRequest request)
>>>>>>> eaa3ade7
    {
        var properties = new BasicProperties
        {
            Type = mockBuilder.TypeNameSerializer.Serialize(typeof(RpcRequest)),
            CorrelationId = "the_correlation_id",
            ReplyTo = mockBuilder.Conventions.RpcReturnQueueNamingConvention(typeof(RpcResponse))
        };

<<<<<<< HEAD
        var serializedMessage = mockBuilder.Serializer.MessageToBytes(typeof(RpcRequest), request);

        return mockBuilder.Consumers[0].HandleBasicDeliver(
            "consumer tag",
            0,
            false,
            "the_exchange",
            "the_routing_key",
            properties,
            serializedMessage.Memory
        );
=======
        using (var serializedMessage = mockBuilder.Serializer.MessageToBytes(typeof(RpcRequest), request))
        {
            await mockBuilder.Consumers[0].HandleBasicDeliverAsync(
                "consumer tag",
                0,
                false,
                "the_exchange",
                "the_routing_key",
                properties,
                serializedMessage.Memory
            );
        }
>>>>>>> eaa3ade7
    }

    private sealed record RpcRequest;

    private sealed record RpcResponse;
}<|MERGE_RESOLUTION|>--- conflicted
+++ resolved
@@ -11,15 +11,9 @@
     {
         mockBuilder = new MockBuilder();
 
-<<<<<<< HEAD
-        var cde = new AsyncCountdownEvent(1);
-
-        var responder = mockBuilder.Rpc.Respond<RpcRequest, RpcResponse>(
-=======
         using var cde = new AsyncCountdownEvent(1);
 
         using var responder = mockBuilder.Rpc.Respond<RpcRequest, RpcResponse>(
->>>>>>> eaa3ade7
             async (_, ct) =>
             {
                 cde.Decrement();
@@ -32,21 +26,6 @@
         var deliverTask = DeliverMessageAsync(new RpcRequest());
         cde.WaitAsync().GetAwaiter().GetResult();
 
-<<<<<<< HEAD
-        responder.Dispose();
-        deliverTask.GetAwaiter().GetResult();
-    }
-
-    public void Dispose() => mockBuilder.Dispose();
-
-    [Fact]
-    public void Should_NACK_with_requeue()
-    {
-        mockBuilder.Channels[2].Received().BasicNack(0, false, true);
-    }
-
-    private Task DeliverMessageAsync(RpcRequest request)
-=======
         deliverTask.GetAwaiter().GetResult();
     }
 
@@ -59,7 +38,6 @@
     }
 
     private async Task DeliverMessageAsync(RpcRequest request)
->>>>>>> eaa3ade7
     {
         var properties = new BasicProperties
         {
@@ -68,19 +46,6 @@
             ReplyTo = mockBuilder.Conventions.RpcReturnQueueNamingConvention(typeof(RpcResponse))
         };
 
-<<<<<<< HEAD
-        var serializedMessage = mockBuilder.Serializer.MessageToBytes(typeof(RpcRequest), request);
-
-        return mockBuilder.Consumers[0].HandleBasicDeliver(
-            "consumer tag",
-            0,
-            false,
-            "the_exchange",
-            "the_routing_key",
-            properties,
-            serializedMessage.Memory
-        );
-=======
         using (var serializedMessage = mockBuilder.Serializer.MessageToBytes(typeof(RpcRequest), request))
         {
             await mockBuilder.Consumers[0].HandleBasicDeliverAsync(
@@ -93,7 +58,6 @@
                 serializedMessage.Memory
             );
         }
->>>>>>> eaa3ade7
     }
 
     private sealed record RpcRequest;
