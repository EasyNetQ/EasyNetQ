using EasyNetQ.Consumer;

namespace EasyNetQ.Tests.ConsumeTests;

public class When_cancellation_of_message_handler_occurs : ConsumerTestBase
{
    protected override void AdditionalSetUp()
    {
        ConsumeErrorStrategy.HandleCancelledAsync(default)
<<<<<<< HEAD
            .ReturnsForAnyArgs(new ValueTask<AckStrategy>(AckStrategies.NackWithRequeue));

        var are = new AutoResetEvent(false);
        var consumer = StartConsumer((_, _, _, ct) =>
        {
            are.Set();
            Task.Delay(-1, ct).GetAwaiter().GetResult();
            return AckStrategies.Ack;
        });
        var deliverTask = DeliverMessageAsync();
        are.WaitOne();
        consumer.Dispose();
=======
            .ReturnsForAnyArgs(new ValueTask<AckStrategyAsync>(AckStrategies.NackWithRequeueAsync));

        using var are = new AutoResetEvent(false);
        using var consumer = StartConsumer((_, _, _, ct) =>
        {
            are.Set();
            Task.Delay(-1, ct).GetAwaiter().GetResult();
            return AckStrategies.AckAsync;
        });
        var deliverTask = DeliverMessageAsync();
        are.WaitOne();
>>>>>>> eaa3ade7
        deliverTask.GetAwaiter().GetResult();
    }

    [Fact]
    public async Task Should_invoke_the_cancellation_strategy()
    {
        await ConsumeErrorStrategy.Received().HandleCancelledAsync(
            Arg.Is<ConsumeContext>(
                args => args.ReceivedInfo.ConsumerTag == ConsumerTag &&
                        args.ReceivedInfo.DeliveryTag == DeliverTag &&
                        args.ReceivedInfo.Exchange == "the_exchange" &&
                        args.Body.ToArray().SequenceEqual(OriginalBody)
            )
        );
    }

    [Fact]
<<<<<<< HEAD
    public void Should_nack_with_requeue()
    {
        MockBuilder.Channels[0].Received().BasicNack(DeliverTag, false, true);
=======
    public async Task Should_nack_with_requeue()
    {
        await MockBuilder.Channels[0].Received().BasicNackAsync(DeliverTag, false, true);
>>>>>>> eaa3ade7
    }
}<|MERGE_RESOLUTION|>--- conflicted
+++ resolved
@@ -7,20 +7,6 @@
     protected override void AdditionalSetUp()
     {
         ConsumeErrorStrategy.HandleCancelledAsync(default)
-<<<<<<< HEAD
-            .ReturnsForAnyArgs(new ValueTask<AckStrategy>(AckStrategies.NackWithRequeue));
-
-        var are = new AutoResetEvent(false);
-        var consumer = StartConsumer((_, _, _, ct) =>
-        {
-            are.Set();
-            Task.Delay(-1, ct).GetAwaiter().GetResult();
-            return AckStrategies.Ack;
-        });
-        var deliverTask = DeliverMessageAsync();
-        are.WaitOne();
-        consumer.Dispose();
-=======
             .ReturnsForAnyArgs(new ValueTask<AckStrategyAsync>(AckStrategies.NackWithRequeueAsync));
 
         using var are = new AutoResetEvent(false);
@@ -32,7 +18,6 @@
         });
         var deliverTask = DeliverMessageAsync();
         are.WaitOne();
->>>>>>> eaa3ade7
         deliverTask.GetAwaiter().GetResult();
     }
 
@@ -50,14 +35,8 @@
     }
 
     [Fact]
-<<<<<<< HEAD
-    public void Should_nack_with_requeue()
-    {
-        MockBuilder.Channels[0].Received().BasicNack(DeliverTag, false, true);
-=======
     public async Task Should_nack_with_requeue()
     {
         await MockBuilder.Channels[0].Received().BasicNackAsync(DeliverTag, false, true);
->>>>>>> eaa3ade7
     }
 }