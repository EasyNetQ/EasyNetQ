--- conflicted
+++ resolved
@@ -6,13 +6,9 @@
 {
     protected override void AdditionalSetUp()
     {
-<<<<<<< HEAD
-        StartConsumer((_, _, _, _) => AckStrategies.Ack, true);
-=======
 #pragma warning disable IDISP004
         StartConsumer((_, _, _, _) => AckStrategies.AckAsync, true);
 #pragma warning restore IDISP004
->>>>>>> eaa3ade7
     }
 
     [Fact]
