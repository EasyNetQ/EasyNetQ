using EasyNetQ.Consumer;

namespace EasyNetQ.Tests.ConsumeTests;

public class When_a_nack_received_from_the_message_handler : ConsumerTestBase
{
    protected override void AdditionalSetUp()
    {
<<<<<<< HEAD
        StartConsumer((_, _, _, _) => AckStrategies.NackWithRequeue);
=======
#pragma warning disable IDISP004
        StartConsumer((_, _, _, _) => AckStrategies.NackWithRequeueAsync);
#pragma warning restore IDISP004
>>>>>>> eaa3ade7
        DeliverMessage();
    }

    [Fact]
    public async Task Should_nack()
    {
        await MockBuilder.Channels[0].Received().BasicNackAsync(DeliverTag, false, true);
    }
}<|MERGE_RESOLUTION|>--- conflicted
+++ resolved
@@ -6,13 +6,9 @@
 {
     protected override void AdditionalSetUp()
     {
-<<<<<<< HEAD
-        StartConsumer((_, _, _, _) => AckStrategies.NackWithRequeue);
-=======
 #pragma warning disable IDISP004
         StartConsumer((_, _, _, _) => AckStrategies.NackWithRequeueAsync);
 #pragma warning restore IDISP004
->>>>>>> eaa3ade7
         DeliverMessage();
     }
 
