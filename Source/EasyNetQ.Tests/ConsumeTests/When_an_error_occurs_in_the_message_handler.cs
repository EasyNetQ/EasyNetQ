using EasyNetQ.Consumer;

namespace EasyNetQ.Tests.ConsumeTests;

public class When_an_error_occurs_in_the_message_handler : ConsumerTestBase
{
    private Exception exception;

    protected override void AdditionalSetUp()
    {
        exception = new Exception("I've had a bad day :(");

        ConsumeErrorStrategy.HandleErrorAsync(default, exception)
<<<<<<< HEAD
            .ReturnsForAnyArgs(new ValueTask<AckStrategy>(AckStrategies.Ack));

        StartConsumer((_, _, _, _) => throw exception);
=======
            .ReturnsForAnyArgs(new ValueTask<AckStrategyAsync>(AckStrategies.AckAsync));

#pragma warning disable IDISP004
        StartConsumer((_, _, _, _) => throw exception);
#pragma warning restore IDISP004
>>>>>>> eaa3ade7
        DeliverMessage();
    }

    [Fact]
    public async Task Should_invoke_the_error_strategy()
    {
        await ConsumeErrorStrategy.Received().HandleErrorAsync(
            Arg.Is<ConsumeContext>(args => args.ReceivedInfo.ConsumerTag == ConsumerTag &&
                                           args.ReceivedInfo.DeliveryTag == DeliverTag &&
                                           args.ReceivedInfo.Exchange == "the_exchange" &&
                                           args.Body.ToArray().SequenceEqual(OriginalBody)),
            Arg.Is<Exception>(e => e == exception)
        );
    }

    [Fact]
<<<<<<< HEAD
    public void Should_ack()
    {
        MockBuilder.Channels[0].Received().BasicAck(DeliverTag, false);
=======
    public async Task Should_ack()
    {
        await MockBuilder.Channels[0].Received().BasicAckAsync(DeliverTag, false);
>>>>>>> eaa3ade7
    }
}<|MERGE_RESOLUTION|>--- conflicted
+++ resolved
@@ -11,17 +11,11 @@
         exception = new Exception("I've had a bad day :(");
 
         ConsumeErrorStrategy.HandleErrorAsync(default, exception)
-<<<<<<< HEAD
-            .ReturnsForAnyArgs(new ValueTask<AckStrategy>(AckStrategies.Ack));
-
-        StartConsumer((_, _, _, _) => throw exception);
-=======
             .ReturnsForAnyArgs(new ValueTask<AckStrategyAsync>(AckStrategies.AckAsync));
 
 #pragma warning disable IDISP004
         StartConsumer((_, _, _, _) => throw exception);
 #pragma warning restore IDISP004
->>>>>>> eaa3ade7
         DeliverMessage();
     }
 
@@ -38,14 +32,8 @@
     }
 
     [Fact]
-<<<<<<< HEAD
-    public void Should_ack()
-    {
-        MockBuilder.Channels[0].Received().BasicAck(DeliverTag, false);
-=======
     public async Task Should_ack()
     {
         await MockBuilder.Channels[0].Received().BasicAckAsync(DeliverTag, false);
->>>>>>> eaa3ade7
     }
 }