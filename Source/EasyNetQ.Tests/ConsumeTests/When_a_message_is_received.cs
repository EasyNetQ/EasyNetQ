--- conflicted
+++ resolved
@@ -52,11 +52,7 @@
         };
         var body = Encoding.UTF8.GetBytes(message);
 
-<<<<<<< HEAD
-        mockBuilder.Consumers[0].HandleBasicDeliver(
-=======
         await mockBuilder.Consumers[0].HandleBasicDeliverAsync(
->>>>>>> eaa3ade7
             "consumer tag",
             0,
             false,
@@ -64,10 +60,6 @@
             "the_routing_key",
             properties,
             body
-<<<<<<< HEAD
-        ).GetAwaiter().GetResult();
-=======
         );
->>>>>>> eaa3ade7
     }
 }