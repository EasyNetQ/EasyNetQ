--- conflicted
+++ resolved
@@ -58,11 +58,7 @@
         var consumerErrorStrategy = CreateConsumerErrorStrategy(persistedConnectionMock);
 
         var ackStrategy = await consumerErrorStrategy.HandleErrorAsync(
-<<<<<<< HEAD
-            CreateConsumerExecutionContext(CreateOriginalMessage()), new Exception("I just threw!")
-=======
             CreateConsumerExecutionContext(CreateOriginalMessage()), new Exception("I just threw!"), cts.Token
->>>>>>> eaa3ade7
         );
 
         Assert.Equal(AckStrategies.AckAsync, ackStrategy);
