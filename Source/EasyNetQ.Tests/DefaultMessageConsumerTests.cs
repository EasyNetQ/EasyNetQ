--- conflicted
+++ resolved
@@ -11,11 +11,7 @@
     {
         var serviceCollection = new ServiceCollection();
         serviceCollection.TryAddSingleton<MyMessageConsumer>();
-<<<<<<< HEAD
-        var serviceProvider = serviceCollection.BuildServiceProvider();
-=======
         using var serviceProvider = serviceCollection.BuildServiceProvider();
->>>>>>> eaa3ade7
 
         var consumer = new DefaultAutoSubscriberMessageDispatcher(serviceProvider);
         var message = new MyMessage();
