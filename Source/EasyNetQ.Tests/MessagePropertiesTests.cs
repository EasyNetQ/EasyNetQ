using System.Reflection;

namespace EasyNetQ.Tests;

public class MessagePropertiesTests
{
    [Fact]
    public void Should_copy_from_Rabbit_client_properties()
    {
        const string replyTo = "reply to";

        var originalProperties = new BasicProperties { ReplyTo = replyTo };
        var properties = new MessageProperties(originalProperties);

        properties.ReplyTo.Should().Be(replyTo);
    }
<<<<<<< HEAD

    [Fact]
    public void Should_copy_to_rabbit_client_properties()
    {
        const string replyTo = "reply to";

        var properties = new MessageProperties { ReplyTo = replyTo };
        var destinationProperties = new BasicProperties();

        properties.CopyTo(destinationProperties);

        destinationProperties.ReplyTo.Should().Be(replyTo);
        destinationProperties.IsReplyToPresent().Should().BeTrue();
        destinationProperties.IsMessageIdPresent().Should().BeFalse();
    }

    [Fact]
    public void Should_clone()
    {
        const string replyTo = "reply to";

        var properties = new MessageProperties
        {
            ReplyTo = replyTo,
            Headers = new Dictionary<string, object>
            {
                { "AString", "ThisIsAString" },
                { "AnInt", 123 }
            }
        };

        var destinationProperties = (MessageProperties)properties.Clone();

        destinationProperties.ReplyTo.Should().Be(replyTo);
        destinationProperties.ReplyToPresent.Should().BeTrue();
        destinationProperties.MessageIdPresent.Should().BeFalse();
        destinationProperties.Headers.Should().BeEquivalentTo(properties.Headers);
    }

    [Fact]
    public void Should_be_able_to_write_debug_properties()
    {
        const string expectedDebugProperties =
            "ContentType=content_type, ContentEncoding=content_encoding, " +
            "Headers=[key1=value1, key2=value2], DeliveryMode=10, Priority=3, CorrelationId=NULL, " +
            "ReplyTo=reply_to, Expiration=00:00:00.0010000, MessageId=message_id, Timestamp=123456, Type=type, " +
            "UserId=userid, AppId=app_id, ClusterId=cluster_id";

        var headers = new Dictionary<string, object>
        {
            { "key1", "value1" },
            { "key2", "value2" }
        };

        var properties = new MessageProperties
        {
            AppId = "app_id",
            ClusterId = "cluster_id",
            ContentEncoding = "content_encoding",
            ContentType = "content_type",
            //CorrelationId = "correlation_id",
            DeliveryMode = 10,
            Expiration = TimeSpan.FromMilliseconds(1),
            Headers = headers,
            MessageId = "message_id",
            Priority = 3,
            ReplyTo = "reply_to",
            Timestamp = 123456,
            Type = "type",
            UserId = "userid",
        };

        properties.ToString().Should().Be(expectedDebugProperties);
    }

    [Fact]
    public void Should_throw_if_any_string_property_exceeds_255_chars()
    {
        var longInput = new string('*', 256);

        var properties = new MessageProperties();
        var stringFields = properties.GetType().GetProperties().Where(x => x.PropertyType == typeof(string));
        foreach (var propertyInfo in stringFields)
        {
            var threw = false;
            try
            {
                propertyInfo.SetValue(properties, longInput, Array.Empty<object>());
            }
            catch (TargetInvocationException exception)
            {
                if (exception.InnerException is EasyNetQException)
                {
                    // Console.Out.WriteLine(exception.InnerException.Message);
                    threw = true;
                }
                else
                {
                    throw;
                }
            }

            if (!threw)
            {
                Assert.True(false, "Over length property set didn't fail");
            }
        }
    }

    [Fact]
    public void Should_set_ConfirmationIdHeader()
    {
        var properties = new MessageProperties();
        properties.SetConfirmationId(12345UL);
        properties.Headers.Should().ContainKey(MessagePropertiesExtensions.ConfirmationIdHeader);
        properties.Headers[MessagePropertiesExtensions.ConfirmationIdHeader].Should().BeOfType<byte[]>();
        properties.Headers[MessagePropertiesExtensions.ConfirmationIdHeader].Should().BeEquivalentTo(new byte[] { (byte)'1', (byte)'2', (byte)'3', (byte)'4', (byte)'5' });
    }
=======
>>>>>>> acf53814
}<|MERGE_RESOLUTION|>--- conflicted
+++ resolved
@@ -14,115 +14,6 @@
 
         properties.ReplyTo.Should().Be(replyTo);
     }
-<<<<<<< HEAD
-
-    [Fact]
-    public void Should_copy_to_rabbit_client_properties()
-    {
-        const string replyTo = "reply to";
-
-        var properties = new MessageProperties { ReplyTo = replyTo };
-        var destinationProperties = new BasicProperties();
-
-        properties.CopyTo(destinationProperties);
-
-        destinationProperties.ReplyTo.Should().Be(replyTo);
-        destinationProperties.IsReplyToPresent().Should().BeTrue();
-        destinationProperties.IsMessageIdPresent().Should().BeFalse();
-    }
-
-    [Fact]
-    public void Should_clone()
-    {
-        const string replyTo = "reply to";
-
-        var properties = new MessageProperties
-        {
-            ReplyTo = replyTo,
-            Headers = new Dictionary<string, object>
-            {
-                { "AString", "ThisIsAString" },
-                { "AnInt", 123 }
-            }
-        };
-
-        var destinationProperties = (MessageProperties)properties.Clone();
-
-        destinationProperties.ReplyTo.Should().Be(replyTo);
-        destinationProperties.ReplyToPresent.Should().BeTrue();
-        destinationProperties.MessageIdPresent.Should().BeFalse();
-        destinationProperties.Headers.Should().BeEquivalentTo(properties.Headers);
-    }
-
-    [Fact]
-    public void Should_be_able_to_write_debug_properties()
-    {
-        const string expectedDebugProperties =
-            "ContentType=content_type, ContentEncoding=content_encoding, " +
-            "Headers=[key1=value1, key2=value2], DeliveryMode=10, Priority=3, CorrelationId=NULL, " +
-            "ReplyTo=reply_to, Expiration=00:00:00.0010000, MessageId=message_id, Timestamp=123456, Type=type, " +
-            "UserId=userid, AppId=app_id, ClusterId=cluster_id";
-
-        var headers = new Dictionary<string, object>
-        {
-            { "key1", "value1" },
-            { "key2", "value2" }
-        };
-
-        var properties = new MessageProperties
-        {
-            AppId = "app_id",
-            ClusterId = "cluster_id",
-            ContentEncoding = "content_encoding",
-            ContentType = "content_type",
-            //CorrelationId = "correlation_id",
-            DeliveryMode = 10,
-            Expiration = TimeSpan.FromMilliseconds(1),
-            Headers = headers,
-            MessageId = "message_id",
-            Priority = 3,
-            ReplyTo = "reply_to",
-            Timestamp = 123456,
-            Type = "type",
-            UserId = "userid",
-        };
-
-        properties.ToString().Should().Be(expectedDebugProperties);
-    }
-
-    [Fact]
-    public void Should_throw_if_any_string_property_exceeds_255_chars()
-    {
-        var longInput = new string('*', 256);
-
-        var properties = new MessageProperties();
-        var stringFields = properties.GetType().GetProperties().Where(x => x.PropertyType == typeof(string));
-        foreach (var propertyInfo in stringFields)
-        {
-            var threw = false;
-            try
-            {
-                propertyInfo.SetValue(properties, longInput, Array.Empty<object>());
-            }
-            catch (TargetInvocationException exception)
-            {
-                if (exception.InnerException is EasyNetQException)
-                {
-                    // Console.Out.WriteLine(exception.InnerException.Message);
-                    threw = true;
-                }
-                else
-                {
-                    throw;
-                }
-            }
-
-            if (!threw)
-            {
-                Assert.True(false, "Over length property set didn't fail");
-            }
-        }
-    }
 
     [Fact]
     public void Should_set_ConfirmationIdHeader()
@@ -133,6 +24,4 @@
         properties.Headers[MessagePropertiesExtensions.ConfirmationIdHeader].Should().BeOfType<byte[]>();
         properties.Headers[MessagePropertiesExtensions.ConfirmationIdHeader].Should().BeEquivalentTo(new byte[] { (byte)'1', (byte)'2', (byte)'3', (byte)'4', (byte)'5' });
     }
-=======
->>>>>>> acf53814
 }