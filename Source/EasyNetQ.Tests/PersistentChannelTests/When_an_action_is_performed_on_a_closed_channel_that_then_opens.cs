using EasyNetQ.Persistent;
using Microsoft.Extensions.Logging;
using RabbitMQ.Client;
using RabbitMQ.Client.Events;
using RabbitMQ.Client.Exceptions;

namespace EasyNetQ.Tests.PersistentChannelTests;

public class When_an_action_is_performed_on_a_closed_channel_that_then_opens
{
    public When_an_action_is_performed_on_a_closed_channel_that_then_opens()
    {
        using var persistentConnection = Substitute.For<IPersistentConnection>();
        channel = Substitute.For<IChannel, IRecoverable>();
        var eventBus = new EventBus(Substitute.For<ILogger<EventBus>>());

        var shutdownArgs = new ShutdownEventArgs(
            ShutdownInitiator.Peer,
            AmqpErrorCodes.ConnectionClosed,
            "connection closed by peer"
        );
        var exception = new OperationInterruptedException(shutdownArgs);

#pragma warning disable IDISP004
        persistentConnection.CreateChannelAsync().Returns(
#pragma warning restore IDISP004
            _ => throw exception, _ => channel, _ => channel
        );

<<<<<<< HEAD
        var persistentChannel = new PersistentChannel(
=======
        using var persistentChannel = new PersistentChannel(
>>>>>>> eaa3ade7
            new PersistentChannelOptions(), Substitute.For<ILogger<PersistentChannel>>(), persistentConnection, eventBus
        );
        persistentChannel.InvokeChannelAction(async x => await x.ExchangeDeclareAsync("MyExchange", "direct"));
    }

    private readonly IChannel channel;

    [Fact]
    public async Task Should_run_action_on_channel()
    {
        await channel.Received().ExchangeDeclareAsync("MyExchange", "direct");
    }
}<|MERGE_RESOLUTION|>--- conflicted
+++ resolved
@@ -27,11 +27,7 @@
             _ => throw exception, _ => channel, _ => channel
         );
 
-<<<<<<< HEAD
-        var persistentChannel = new PersistentChannel(
-=======
         using var persistentChannel = new PersistentChannel(
->>>>>>> eaa3ade7
             new PersistentChannelOptions(), Substitute.For<ILogger<PersistentChannel>>(), persistentConnection, eventBus
         );
         persistentChannel.InvokeChannelAction(async x => await x.ExchangeDeclareAsync("MyExchange", "direct"));
