using EasyNetQ.Consumer;
using EasyNetQ.Tests.Mocking;
using EasyNetQ.Topology;
using Microsoft.Extensions.Logging;

namespace EasyNetQ.Tests.InternalConsumerTests;

public sealed class InternalConsumerTests : IAsyncDisposable
{
    private readonly Queue exclusiveQueue = new("exclusive", isExclusive: true);
    private readonly Queue nonExclusiveQueue = new("non-exclusive", isExclusive: false);

    private readonly MockBuilder mockBuilder;
    private readonly InternalConsumer internalConsumer;

    public InternalConsumerTests()
    {
        mockBuilder = new MockBuilder();

        internalConsumer = new InternalConsumer(
            Substitute.For<IServiceProvider>(),
            Substitute.For<ILogger<InternalConsumer>>(),
            new ConsumerConfiguration(
                42,
                new Dictionary<Queue, PerQueueConsumerConfiguration>
                {
                    {
                        exclusiveQueue,
                        new PerQueueConsumerConfiguration(
                            false,
                            "exclusiveConsumerTag",
                            false,
                            new Dictionary<string, object>(),
<<<<<<< HEAD
                            _ => new ValueTask<AckStrategy>(AckStrategies.Ack)
=======
                            _ => new ValueTask<AckStrategyAsync>(AckStrategies.AckAsync)
>>>>>>> eaa3ade7
                        )
                    },
                    {
                        nonExclusiveQueue,
                        new PerQueueConsumerConfiguration(
                            false,
                            "nonExclusiveConsumerTag",
                            false,
                            new Dictionary<string, object>(),
<<<<<<< HEAD
                            _ => new ValueTask<AckStrategy>(AckStrategies.Ack)
=======
                            _ => new ValueTask<AckStrategyAsync>(AckStrategies.AckAsync)
>>>>>>> eaa3ade7
                        )
                    }
                }
            ),
            mockBuilder.ConsumerConnection,
            Substitute.For<IEventBus>()
        );
    }

    [Fact]
    public async Task Should_follow_reconnection_lifecycle_async()
    {
        var status = await internalConsumer.StartConsumingAsync(true);
        status.Started.Should().BeEquivalentTo(new[] { exclusiveQueue, nonExclusiveQueue });
        status.Active.Should().BeEquivalentTo(new[] { exclusiveQueue, nonExclusiveQueue });
        status.Failed.Should().BeEmpty();

        await internalConsumer.StopConsumingAsync();

        status = await internalConsumer.StartConsumingAsync(false);
        status.Started.Should().BeEquivalentTo(new[] { nonExclusiveQueue });
        status.Active.Should().BeEquivalentTo(new[] { nonExclusiveQueue });
        status.Failed.Should().BeEquivalentTo(new[] { exclusiveQueue });

        await internalConsumer.StopConsumingAsync();
    }

    [Fact]
    public async Task Should_follow_lifecycle_without_reconnections_async()
    {
        var status = await internalConsumer.StartConsumingAsync(true);
        status.Started.Should().BeEquivalentTo(new[] { exclusiveQueue, nonExclusiveQueue });
        status.Active.Should().BeEquivalentTo(new[] { exclusiveQueue, nonExclusiveQueue });
        status.Failed.Should().BeEmpty();

        status = await internalConsumer.StartConsumingAsync(false);
        status.Started.Should().BeEmpty();
        status.Active.Should().BeEquivalentTo(new[] { exclusiveQueue, nonExclusiveQueue });
        status.Failed.Should().BeEmpty();

        await internalConsumer.StopConsumingAsync();
    }

    public async ValueTask DisposeAsync()
    {
        mockBuilder?.Dispose();
        await internalConsumer.DisposeAsync();
    }
}<|MERGE_RESOLUTION|>--- conflicted
+++ resolved
@@ -31,11 +31,7 @@
                             "exclusiveConsumerTag",
                             false,
                             new Dictionary<string, object>(),
-<<<<<<< HEAD
-                            _ => new ValueTask<AckStrategy>(AckStrategies.Ack)
-=======
                             _ => new ValueTask<AckStrategyAsync>(AckStrategies.AckAsync)
->>>>>>> eaa3ade7
                         )
                     },
                     {
@@ -45,11 +41,7 @@
                             "nonExclusiveConsumerTag",
                             false,
                             new Dictionary<string, object>(),
-<<<<<<< HEAD
-                            _ => new ValueTask<AckStrategy>(AckStrategies.Ack)
-=======
                             _ => new ValueTask<AckStrategyAsync>(AckStrategies.AckAsync)
->>>>>>> eaa3ade7
                         )
                     }
                 }
