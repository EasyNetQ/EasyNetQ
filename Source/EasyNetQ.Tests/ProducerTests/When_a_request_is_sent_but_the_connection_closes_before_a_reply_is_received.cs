using EasyNetQ.Tests.Mocking;
using RabbitMQ.Client;
<<<<<<< HEAD
=======
using RabbitMQ.Client.Events;
>>>>>>> eaa3ade7

namespace EasyNetQ.Tests.ProducerTests;

public class When_a_request_is_sent_but_the_connection_closes_before_a_reply_is_received : IDisposable
{
<<<<<<< HEAD
    public void Dispose()
=======
    public virtual void Dispose()
>>>>>>> eaa3ade7
    {
        mockBuilder.Dispose();
    }

    private readonly MockBuilder mockBuilder = new();

    [Fact]
    public Task Should_throw_an_EasyNetQException()
    {
        return Assert.ThrowsAsync<EasyNetQException>(() =>
        {
            var task = mockBuilder.Rpc.RequestAsync<TestRequestMessage, TestResponseMessage>(new TestRequestMessage());
<<<<<<< HEAD
            mockBuilder.Connection.ConnectionShutdown += Raise.EventWith(null, new ShutdownEventArgs(ShutdownInitiator.Application, 0, "replyText", "cause"));
            (mockBuilder.Connection as IAutorecoveringConnection).RecoverySucceeded += Raise.EventWith(null, EventArgs.Empty);
=======
            // mockBuilder.Connection.ConnectionShutdownAsync += Raise.EventWith(null, new ShutdownEventArgs(ShutdownInitiator.Application, 0, "replyText", "cause"));
            // mockBuilder.Connection.RecoverySucceededAsync += Raise.EventWith(null, EventArgs.Empty);
>>>>>>> eaa3ade7
            return task;
        });
    }
}<|MERGE_RESOLUTION|>--- conflicted
+++ resolved
@@ -1,19 +1,12 @@
 using EasyNetQ.Tests.Mocking;
 using RabbitMQ.Client;
-<<<<<<< HEAD
-=======
 using RabbitMQ.Client.Events;
->>>>>>> eaa3ade7
 
 namespace EasyNetQ.Tests.ProducerTests;
 
 public class When_a_request_is_sent_but_the_connection_closes_before_a_reply_is_received : IDisposable
 {
-<<<<<<< HEAD
-    public void Dispose()
-=======
     public virtual void Dispose()
->>>>>>> eaa3ade7
     {
         mockBuilder.Dispose();
     }
@@ -26,13 +19,8 @@
         return Assert.ThrowsAsync<EasyNetQException>(() =>
         {
             var task = mockBuilder.Rpc.RequestAsync<TestRequestMessage, TestResponseMessage>(new TestRequestMessage());
-<<<<<<< HEAD
-            mockBuilder.Connection.ConnectionShutdown += Raise.EventWith(null, new ShutdownEventArgs(ShutdownInitiator.Application, 0, "replyText", "cause"));
-            (mockBuilder.Connection as IAutorecoveringConnection).RecoverySucceeded += Raise.EventWith(null, EventArgs.Empty);
-=======
             // mockBuilder.Connection.ConnectionShutdownAsync += Raise.EventWith(null, new ShutdownEventArgs(ShutdownInitiator.Application, 0, "replyText", "cause"));
             // mockBuilder.Connection.RecoverySucceededAsync += Raise.EventWith(null, EventArgs.Empty);
->>>>>>> eaa3ade7
             return task;
         });
     }
