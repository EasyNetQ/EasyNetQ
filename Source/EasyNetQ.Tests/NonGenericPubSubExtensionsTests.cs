using EasyNetQ.Consumer;
using EasyNetQ.Internals;
using EasyNetQ.Topology;

namespace EasyNetQ.Tests;

public class NonGenericPubSubExtensionsTests
{
    private readonly Action<IPublishConfiguration> publishConfigure = _ => { };
    private readonly Action<ISubscriptionConfiguration> subscribeConfigure = _ => { };
    private readonly IPubSub pubSub;
    private readonly Task<SubscriptionResult> subscribeResult;

    public NonGenericPubSubExtensionsTests()
    {
        pubSub = Substitute.For<IPubSub>();

        var exchange = new Exchange("test");
        var queue = new Queue("test");

        subscribeResult = Task.FromResult(
<<<<<<< HEAD
            new SubscriptionResult(exchange, queue, DisposableAction.Create(_ => { }, 42))
=======
#pragma warning disable IDISP004
            new SubscriptionResult(exchange, queue, DisposableAction.Create(_ => { }, 42))
#pragma warning restore IDISP004
>>>>>>> eaa3ade7
        );
    }

    [Fact]
    public async Task Should_be_able_to_publish_struct()
    {
        var message = DateTime.UtcNow;
        var messageType = typeof(DateTime);
        await pubSub.PublishAsync(message, messageType, publishConfigure);

#pragma warning disable 4014
        pubSub.Received()
            .PublishAsync(
                Arg.Is(message),
                Arg.Is(publishConfigure),
                Arg.Any<CancellationToken>()
            );
#pragma warning restore 4014
    }

    [Fact]
    public async Task Should_be_able_to_publish()
    {
        var message = new Dog();
        var messageType = typeof(Dog);

        await pubSub.PublishAsync(message, messageType, publishConfigure);

#pragma warning disable 4014
        pubSub.Received()
            .PublishAsync(
                Arg.Is(message),
                Arg.Is(publishConfigure),
                Arg.Any<CancellationToken>()
            );
#pragma warning restore 4014
    }

    [Fact]
    public async Task Should_be_able_to_publish_polymorphic()
    {
        var message = (IAnimal)new Dog();
        var messageType = typeof(IAnimal);

        await pubSub.PublishAsync(message, messageType, publishConfigure);

#pragma warning disable 4014
        pubSub.Received()
            .PublishAsync(
                Arg.Is(message),
                Arg.Is(publishConfigure),
                Arg.Any<CancellationToken>()
            );
#pragma warning restore 4014
    }

    [Fact]
    public async Task Should_be_able_to_subscribe()
    {
        var messageType = typeof(Dog);
#pragma warning disable IDISP004
        pubSub.SubscribeAsync(
#pragma warning restore IDISP004
            Arg.Any<string>(),
            Arg.Any<Func<Dog, CancellationToken, Task>>(),
            Arg.Any<Action<ISubscriptionConfiguration>>(),
            Arg.Any<CancellationToken>()
        ).ReturnsForAnyArgs(subscribeResult);
        using var _ = await pubSub.SubscribeAsync("Id", messageType, (_, _, _) => Task.FromResult(AckStrategies.AckAsync), subscribeConfigure);
        await pubSub.Received()
            .SubscribeAsync(Arg.Is("Id"), Arg.Any<Func<Dog, CancellationToken, Task>>(), Arg.Is(subscribeConfigure), Arg.Any<CancellationToken>());
    }

    [Fact]
    public async Task Should_be_able_to_subscribe_polymorphic()
    {
        var messageType = typeof(IAnimal);
#pragma warning disable IDISP004
        pubSub.SubscribeAsync(
#pragma warning restore IDISP004
            Arg.Any<string>(),
            Arg.Any<Func<IAnimal, CancellationToken, Task>>(),
            Arg.Any<Action<ISubscriptionConfiguration>>(),
            Arg.Any<CancellationToken>()
        ).ReturnsForAnyArgs(subscribeResult);

        using var _ = await pubSub.SubscribeAsync("Id", messageType, (_, _, _) => Task.FromResult(AckStrategies.AckAsync), subscribeConfigure);
        await pubSub.Received()
            .SubscribeAsync(Arg.Is("Id"), Arg.Any<Func<IAnimal, CancellationToken, Task>>(), Arg.Is(subscribeConfigure), Arg.Any<CancellationToken>());
    }

    [Fact]
    public async Task Should_be_able_to_subscribe_struct()
    {
        var messageType = typeof(DateTime);

#pragma warning disable IDISP004
        pubSub.SubscribeAsync(
#pragma warning restore IDISP004
            Arg.Any<string>(),
            Arg.Any<Func<DateTime, CancellationToken, Task>>(),
            Arg.Any<Action<ISubscriptionConfiguration>>(),
            Arg.Any<CancellationToken>()
        ).ReturnsForAnyArgs(subscribeResult);

        using var _ = await pubSub.SubscribeAsync("Id", messageType, (_, _, _) => Task.FromResult(AckStrategies.AckAsync), subscribeConfigure);
        await pubSub.Received()
            .SubscribeAsync(Arg.Is("Id"), Arg.Any<Func<DateTime, CancellationToken, Task>>(), Arg.Is(subscribeConfigure), Arg.Any<CancellationToken>());
    }
}<|MERGE_RESOLUTION|>--- conflicted
+++ resolved
@@ -19,13 +19,9 @@
         var queue = new Queue("test");
 
         subscribeResult = Task.FromResult(
-<<<<<<< HEAD
-            new SubscriptionResult(exchange, queue, DisposableAction.Create(_ => { }, 42))
-=======
 #pragma warning disable IDISP004
             new SubscriptionResult(exchange, queue, DisposableAction.Create(_ => { }, 42))
 #pragma warning restore IDISP004
->>>>>>> eaa3ade7
         );
     }
 
