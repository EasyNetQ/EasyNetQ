--- conflicted
+++ resolved
@@ -4,9 +4,7 @@
     <Description>EasyNetQ.Hosepipe</Description>
     <TargetFrameworks>netcoreapp1.0;net451</TargetFrameworks>
   </PropertyGroup>
-<<<<<<< HEAD
 
-=======
   <PropertyGroup Condition="'$(Configuration)|$(Platform)' == 'Debug|AnyCPU'">
     <DebugSymbols>true</DebugSymbols>
     <OutputPath>bin\Debug\</OutputPath>
@@ -43,7 +41,6 @@
     <Reference Include="System" />
     <Reference Include="System.Core" />
   </ItemGroup>
->>>>>>> 3a5f7327
   <ItemGroup>
     <Compile Include="..\Version.cs" />
     <None Include="App.config" />
