--- conflicted
+++ resolved
@@ -160,11 +160,7 @@
     {
         if (parameters.QueueName == null)
             parameters.QueueName = conventions.ErrorQueueNamingConvention(default);
-<<<<<<< HEAD
-        Dump(parameters);
-=======
         await DumpAsync(parameters, cancellationToken);
->>>>>>> eaa3ade7
     }
 
     private async Task RetryAsync(QueueParameters parameters, CancellationToken cancellationToken)
