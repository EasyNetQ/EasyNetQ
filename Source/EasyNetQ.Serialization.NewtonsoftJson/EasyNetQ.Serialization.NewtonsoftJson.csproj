--- conflicted
+++ resolved
@@ -7,28 +7,22 @@
   </PropertyGroup>
 
   <ItemGroup>
-<<<<<<< HEAD
     <Compile Include="..\EasyNetQ\Internals\ArrayPooledMemoryStream.cs" Link="ArrayPooledMemoryStream.cs" />
     <Compile Include="..\EasyNetQ\Internals\ReadOnlyMemoryStream.cs" Link="ReadOnlyMemoryStream.cs" />
-=======
->>>>>>> 3c9a9ccb
     <Compile Include="..\EasyNetQ\Preconditions.cs" Link="Preconditions.cs" />
   </ItemGroup>
 
   <ItemGroup>
-<<<<<<< HEAD
     <PackageReference Include="Newtonsoft.Json" Version="13.0.1" />
   </ItemGroup>
 
   <ItemGroup>
     <ProjectReference Include="..\EasyNetQ.Abstractions\EasyNetQ.Abstractions.csproj" />
-=======
     <ProjectReference Include="..\EasyNetQ\EasyNetQ.csproj" />
   </ItemGroup>
 
   <ItemGroup>
     <PackageReference Include="Newtonsoft.Json" Version="13.0.1" />
->>>>>>> 3c9a9ccb
   </ItemGroup>
 
 </Project>