--- conflicted
+++ resolved
@@ -1,14 +1,9 @@
-﻿<Project Sdk="Microsoft.NET.Sdk">
+<Project Sdk="Microsoft.NET.Sdk">
 
   <PropertyGroup>
     <Description>An adaptor to allow EasyNetQ to use Newtonsoft.Json serializer</Description>
-<<<<<<< HEAD
     <TargetFrameworks>netstandard2.0;net8.0;net9.0</TargetFrameworks>
-=======
-    <TargetFrameworks>netstandard2.0;net8.0</TargetFrameworks>
->>>>>>> 5f25ad5e
     <PackageTags>Newtonsoft;$(PackageTags)</PackageTags>
-    <Nullable>enable</Nullable>
     <ImplicitUsings>enable</ImplicitUsings>
   </PropertyGroup>
   <ItemGroup>
