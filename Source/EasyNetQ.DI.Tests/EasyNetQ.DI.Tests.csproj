﻿<Project Sdk="Microsoft.NET.Sdk">
  <Import Project="$([MSBuild]::GetDirectoryNameOfFileAbove($(MSBuildThisFileDirectory), build.props))\build.props" />
  <PropertyGroup>
    <TargetFrameworks>netcoreapp2.0;net461</TargetFrameworks>
    <GenerateRuntimeConfigurationFiles>true</GenerateRuntimeConfigurationFiles>
    <LangVersion>latest</LangVersion>
  </PropertyGroup>
  <ItemGroup>
    <ProjectReference Include="..\EasyNetQ\EasyNetQ.csproj" />
    <ProjectReference Include="..\EasyNetQ.DI.Autofac\EasyNetQ.DI.Autofac.csproj" />
    <ProjectReference Include="..\EasyNetQ.DI.LightInject\EasyNetQ.DI.LightInject.csproj" />
    <ProjectReference Include="..\EasyNetQ.DI.SimpleInjector\EasyNetQ.DI.SimpleInjector.csproj" />
    <ProjectReference Include="..\EasyNetQ.DI.StructureMap\EasyNetQ.DI.StructureMap.csproj" />
    <ProjectReference Include="..\EasyNetQ.DI.Windsor\EasyNetQ.DI.Windsor.csproj" />
    <ProjectReference Include="..\EasyNetQ.DI.Ninject\EasyNetQ.DI.Ninject.csproj" />
    <ProjectReference Include="..\EasyNetQ.Tests.Common\EasyNetQ.Tests.Common.csproj" />
  </ItemGroup>
  <ItemGroup Condition=" '$(TargetFramework)' == 'netcoreapp2.0' ">
    <ProjectReference Include="..\EasyNetQ.DI.Microsoft\EasyNetQ.DI.Microsoft.csproj" />
  </ItemGroup>
  <ItemGroup Condition=" '$(TargetFramework)' == 'net461' ">
    <Reference Include="System" />
    <Reference Include="Microsoft.CSharp" />
  </ItemGroup>
  <ItemGroup>
    <PackageReference Include="Microsoft.NET.Test.Sdk" Version="16.2.0" />
    <PackageReference Include="xunit" Version="2.4.1" />
    <PackageReference Include="LightInject" Version="5.5.0" />
    <PackageReference Include="Newtonsoft.Json" Version="12.0.2" />
    <PackageReference Include="NSubstitute" Version="4.2.1" />
<<<<<<< HEAD
    <PackageReference Include="RabbitMQ.Client" Version="5.1.1" />
=======
    <PackageReference Include="RabbitMQ.Client" Version="[6.0.0,7.0.0)" />
>>>>>>> 95919962
    <PackageReference Include="SimpleInjector" Version="4.6.2" />
    <PackageReference Include="Autofac" Version="4.9.3" />
    <PackageReference Include="Castle.Core" Version="4.4.0" />
    <PackageReference Include="Castle.Windsor" Version="5.0.0" />
    <PackageReference Include="Ninject" Version="3.3.4" />
    <DotNetCliToolReference Include="dotnet-xunit" Version="2.3.1" />
    <PackageReference Include="xunit.runner.visualstudio" Version="2.4.1">
      <PrivateAssets>all</PrivateAssets>
      <IncludeAssets>runtime; build; native; contentfiles; analyzers; buildtransitive</IncludeAssets>
    </PackageReference>
    <PackageReference Include="Microsoft.Extensions.DependencyInjection" Version="2.2.0" />
  </ItemGroup>
  <ItemGroup>
    <Service Include="{82a7f48d-3b50-4b1e-b82e-3ada8210c358}" />
  </ItemGroup>
  <PropertyGroup Condition=" '$(TargetFramework)' == 'net461' ">
    <DefineConstants>$(DefineConstants);NETFX</DefineConstants>
  </PropertyGroup>
  <Import Project="$([MSBuild]::GetDirectoryNameOfFileAbove($(MSBuildThisFileDirectory), build.targets))\build.targets" />
</Project><|MERGE_RESOLUTION|>--- conflicted
+++ resolved
@@ -28,11 +28,7 @@
     <PackageReference Include="LightInject" Version="5.5.0" />
     <PackageReference Include="Newtonsoft.Json" Version="12.0.2" />
     <PackageReference Include="NSubstitute" Version="4.2.1" />
-<<<<<<< HEAD
-    <PackageReference Include="RabbitMQ.Client" Version="5.1.1" />
-=======
     <PackageReference Include="RabbitMQ.Client" Version="[6.0.0,7.0.0)" />
->>>>>>> 95919962
     <PackageReference Include="SimpleInjector" Version="4.6.2" />
     <PackageReference Include="Autofac" Version="4.9.3" />
     <PackageReference Include="Castle.Core" Version="4.4.0" />
