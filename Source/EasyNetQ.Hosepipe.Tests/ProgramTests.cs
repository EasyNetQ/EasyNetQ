// ReSharper disable InconsistentNaming

<<<<<<< HEAD
=======
using System.Runtime.CompilerServices;

>>>>>>> eaa3ade7
namespace EasyNetQ.Hosepipe.Tests;

public class ProgramTests
{
    private readonly Program program;
    private readonly MockMessageWriter messageWriter;
    private readonly MockQueueRetrieval queueRetrieval;
    private readonly MockMessageReader messageReader;
    private readonly MockQueueInsertion queueInsertion;
    private readonly MockErrorRetry errorRetry;
    private readonly Conventions conventions;

    public ProgramTests()
    {
        messageWriter = new MockMessageWriter();
        queueRetrieval = new MockQueueRetrieval();
        messageReader = new MockMessageReader();
        queueInsertion = new MockQueueInsertion();
        errorRetry = new MockErrorRetry();
        conventions = new Conventions(new LegacyTypeNameSerializer());

        program = new Program(
            new ArgParser(),
            queueRetrieval,
            messageWriter,
            messageReader,
            queueInsertion,
            errorRetry,
            conventions
        );
    }

    private readonly string expectedDumpOutput =
        $"2 messages from queue 'EasyNetQ_Default_Error_Queue' were dumped to directory '{Directory.GetCurrentDirectory()}'{Environment.NewLine}";

    [Fact]
    public async Task Should_output_messages_to_directory_with_dump()
    {
        var args = new[]
        {
            "dump",
            "s:localhost",
            "q:EasyNetQ_Default_Error_Queue"
        };

        using var writer = new StringWriter();
        Console.SetOut(writer);

        await program.StartAsync(args, CancellationToken.None);

        var actualOutput = writer.GetStringBuilder().ToString();
        actualOutput.ShouldEqual(expectedDumpOutput);

        messageWriter.Parameters.QueueName.ShouldEqual("EasyNetQ_Default_Error_Queue");
        messageWriter.Parameters.HostName.ShouldEqual("localhost");
    }

    private readonly string expectedInsertOutput =
        $"{2} messages from directory '{Directory.GetCurrentDirectory()}' were inserted into queue ''{Environment.NewLine}";

    [Fact]
    public async Task Should_insert_messages_with_insert()
    {
        var args = new[]
        {
            "insert",
            "s:localhost"
        };

        using var writer = new StringWriter();
        Console.SetOut(writer);

        await program.StartAsync(args, CancellationToken.None);

        var actualInsertOutput = writer.GetStringBuilder().ToString();
        actualInsertOutput.ShouldEqual(expectedInsertOutput);

        messageReader.Parameters.HostName.ShouldEqual("localhost");
    }

    private readonly string expectedInsertOutputWithQueue =
        $"{2} messages from directory '{Directory.GetCurrentDirectory()}' were inserted into queue 'queue'{Environment.NewLine}";

    [Fact]
    public async Task Should_insert_messages_with_insert_and_queue()
    {
        var args = new[]
        {
            "insert",
            "s:localhost",
            "q:queue"
        };

        using var writer = new StringWriter();
        Console.SetOut(writer);

        await program.StartAsync(args, CancellationToken.None);

        var actualInsertOutput = writer.GetStringBuilder().ToString();
        actualInsertOutput.ShouldEqual(expectedInsertOutputWithQueue);

        messageReader.Parameters.HostName.ShouldEqual("localhost");
    }

    private readonly string expectedRetryOutput =
        $"2 error messages from directory '{Directory.GetCurrentDirectory()}' were republished{Environment.NewLine}";

    [Fact]
    public async Task Should_retry_errors_with_retry()
    {
        var args = new[]
        {
            "retry",
            "s:localhost"
        };

        using var writer = new StringWriter();
        Console.SetOut(writer);

        await program.StartAsync(args, CancellationToken.None);

        writer.GetStringBuilder().ToString().ShouldEqual(expectedRetryOutput);

        messageReader.Parameters.HostName.ShouldEqual("localhost");
    }
}

public class MockMessageWriter : IMessageWriter
{
    public QueueParameters Parameters { get; set; }

    public async Task WriteAsync(
        IAsyncEnumerable<HosepipeMessage> messages,
        QueueParameters queueParameters,
        CancellationToken cancellationToken = default)
    {
        Parameters = queueParameters;
        await foreach (var _ in messages)
        {
        }
    }
}

public class MockQueueRetrieval : IQueueRetrieval
{
    public async IAsyncEnumerable<HosepipeMessage> GetMessagesFromQueueAsync(
        QueueParameters parameters,
        [EnumeratorCancellation] CancellationToken cancellationToken = default)
    {
        yield return new HosepipeMessage("some message", MessageProperties.Empty, Helper.CreateMessageReceivedInfo());
        yield return new HosepipeMessage("some message", MessageProperties.Empty, Helper.CreateMessageReceivedInfo());
<<<<<<< HEAD
=======
        await Task.Yield();
>>>>>>> eaa3ade7
    }
}

public class MockMessageReader : IMessageReader
{
    public QueueParameters Parameters { get; set; }

    public async IAsyncEnumerable<HosepipeMessage> ReadMessagesAsync(QueueParameters parameters, [EnumeratorCancellation] CancellationToken cancellationToken = default)
    {
        Parameters = parameters;
<<<<<<< HEAD
        yield return new HosepipeMessage("some message", MessageProperties.Empty, Helper.CreateMessageReceivedInfo());
        yield return new HosepipeMessage("some message", MessageProperties.Empty, Helper.CreateMessageReceivedInfo());
=======

        yield return new HosepipeMessage("some message", MessageProperties.Empty, Helper.CreateMessageReceivedInfo());
        yield return new HosepipeMessage("some message", MessageProperties.Empty, Helper.CreateMessageReceivedInfo());
        await Task.Yield();
>>>>>>> eaa3ade7
    }

    public IAsyncEnumerable<HosepipeMessage> ReadMessagesAsync(QueueParameters parameters, string messageName, CancellationToken cancellationToken = default)
    {
        return ReadMessagesAsync(parameters, cancellationToken);
    }
}

public class MockQueueInsertion : IQueueInsertion
{
    public async Task PublishMessagesToQueueAsync(
        IAsyncEnumerable<HosepipeMessage> messages,
        QueueParameters parameters,
        CancellationToken cancellationToken = default)
    {
        await foreach (var _ in messages)
        {
        }
    }
}

public class MockErrorRetry : IErrorRetry
{
    public async Task RetryErrorsAsync(
        IAsyncEnumerable<HosepipeMessage> rawErrorMessages,
        QueueParameters parameters,
        CancellationToken cancellationToken = default)
    {
        await foreach (var _ in rawErrorMessages)
        {
        }
    }
}

// ReSharper restore InconsistentNaming<|MERGE_RESOLUTION|>--- conflicted
+++ resolved
@@ -1,10 +1,7 @@
 // ReSharper disable InconsistentNaming
 
-<<<<<<< HEAD
-=======
 using System.Runtime.CompilerServices;
 
->>>>>>> eaa3ade7
 namespace EasyNetQ.Hosepipe.Tests;
 
 public class ProgramTests
@@ -156,10 +153,7 @@
     {
         yield return new HosepipeMessage("some message", MessageProperties.Empty, Helper.CreateMessageReceivedInfo());
         yield return new HosepipeMessage("some message", MessageProperties.Empty, Helper.CreateMessageReceivedInfo());
-<<<<<<< HEAD
-=======
         await Task.Yield();
->>>>>>> eaa3ade7
     }
 }
 
@@ -170,15 +164,10 @@
     public async IAsyncEnumerable<HosepipeMessage> ReadMessagesAsync(QueueParameters parameters, [EnumeratorCancellation] CancellationToken cancellationToken = default)
     {
         Parameters = parameters;
-<<<<<<< HEAD
-        yield return new HosepipeMessage("some message", MessageProperties.Empty, Helper.CreateMessageReceivedInfo());
-        yield return new HosepipeMessage("some message", MessageProperties.Empty, Helper.CreateMessageReceivedInfo());
-=======
 
         yield return new HosepipeMessage("some message", MessageProperties.Empty, Helper.CreateMessageReceivedInfo());
         yield return new HosepipeMessage("some message", MessageProperties.Empty, Helper.CreateMessageReceivedInfo());
         await Task.Yield();
->>>>>>> eaa3ade7
     }
 
     public IAsyncEnumerable<HosepipeMessage> ReadMessagesAsync(QueueParameters parameters, string messageName, CancellationToken cancellationToken = default)
