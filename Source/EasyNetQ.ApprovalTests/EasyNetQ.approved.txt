--- conflicted
+++ resolved
@@ -23,11 +23,7 @@
         public static System.IDisposable Consume(this EasyNetQ.IAdvancedBus bus, EasyNetQ.Topology.Queue queue, System.Action<EasyNetQ.Consumer.IHandlerRegistration> addHandlers) { }
         public static System.IDisposable Consume(this EasyNetQ.IAdvancedBus bus, EasyNetQ.Topology.Queue queue, System.Action<System.ReadOnlyMemory<byte>, EasyNetQ.MessageProperties, EasyNetQ.MessageReceivedInfo> handler) { }
         public static System.IDisposable Consume(this EasyNetQ.IAdvancedBus bus, EasyNetQ.Topology.Queue queue, System.Func<System.ReadOnlyMemory<byte>, EasyNetQ.MessageProperties, EasyNetQ.MessageReceivedInfo, System.Threading.Tasks.Task> handler) { }
-<<<<<<< HEAD
-        public static System.IDisposable Consume(this EasyNetQ.IAdvancedBus bus, EasyNetQ.Topology.Queue queue, System.Func<System.ReadOnlyMemory<byte>, EasyNetQ.MessageProperties, EasyNetQ.MessageReceivedInfo, System.Threading.Tasks.Task<EasyNetQ.Consumer.AckStrategy>> handler) { }
-=======
         public static System.IDisposable Consume(this EasyNetQ.IAdvancedBus bus, EasyNetQ.Topology.Queue queue, System.Func<System.ReadOnlyMemory<byte>, EasyNetQ.MessageProperties, EasyNetQ.MessageReceivedInfo, System.Threading.Tasks.Task<EasyNetQ.Consumer.AckStrategyAsync>> handler) { }
->>>>>>> eaa3ade7
         public static System.IDisposable Consume(this EasyNetQ.IAdvancedBus bus, EasyNetQ.Topology.Queue queue, System.Func<System.ReadOnlyMemory<byte>, EasyNetQ.MessageProperties, EasyNetQ.MessageReceivedInfo, System.Threading.CancellationToken, System.Threading.Tasks.Task> handler) { }
         public static System.IDisposable Consume(this EasyNetQ.IAdvancedBus bus, EasyNetQ.Topology.Queue queue, EasyNetQ.Consumer.MessageHandler handler, System.Action<EasyNetQ.ISimpleConsumeConfiguration> configure) { }
         public static System.IDisposable Consume(this EasyNetQ.IAdvancedBus bus, EasyNetQ.Topology.Queue queue, System.Action<EasyNetQ.Consumer.IHandlerRegistration> addHandlers, System.Action<EasyNetQ.ISimpleConsumeConfiguration> configure) { }
@@ -128,14 +124,9 @@
         public const int DefaultPort = 5672;
         public ConnectionConfiguration() { }
         public System.Collections.Generic.IList<RabbitMQ.Client.IAuthMechanismFactory> AuthMechanisms { get; set; }
-        public string ClientName { get; set; }
         public System.Collections.Generic.IDictionary<string, object> ClientProperties { get; }
         public System.TimeSpan ConnectIntervalAttempt { get; set; }
-<<<<<<< HEAD
-        public int? ConsumerDispatcherConcurrency { get; set; }
-=======
         public ushort? ConsumerDispatcherConcurrency { get; set; }
->>>>>>> eaa3ade7
         public System.Collections.Generic.IList<EasyNetQ.HostConfiguration> Hosts { get; set; }
         public bool MandatoryPublish { get; set; }
         public string? Name { get; set; }
@@ -206,19 +197,12 @@
         public DefaultCorrelationIdGenerationStrategy() { }
         public string GetCorrelationId() { }
     }
-<<<<<<< HEAD
-    public class DefaultExchangeDeclareStrategy : EasyNetQ.IExchangeDeclareStrategy
-=======
     public class DefaultExchangeDeclareStrategy : EasyNetQ.IExchangeDeclareStrategy, System.IDisposable
->>>>>>> eaa3ade7
     {
         public DefaultExchangeDeclareStrategy(EasyNetQ.IConventions conventions, EasyNetQ.IAdvancedBus advancedBus) { }
         public System.Threading.Tasks.Task<EasyNetQ.Topology.Exchange> DeclareExchangeAsync(string exchangeName, string exchangeType, System.Threading.CancellationToken cancellationToken) { }
         public System.Threading.Tasks.Task<EasyNetQ.Topology.Exchange> DeclareExchangeAsync(System.Type messageType, string exchangeType, System.Threading.CancellationToken cancellationToken) { }
-<<<<<<< HEAD
-=======
         public virtual void Dispose() { }
->>>>>>> eaa3ade7
     }
     public class DefaultMessageSerializationStrategy : EasyNetQ.IMessageSerializationStrategy
     {
@@ -320,10 +304,7 @@
         public static EasyNetQ.Consumer.ConsumePipelineBuilder UseScope(this EasyNetQ.Consumer.ConsumePipelineBuilder pipelineBuilder) { }
         public static EasyNetQ.IEasyNetQBuilder UseVersionedMessage(this EasyNetQ.IEasyNetQBuilder builder) { }
     }
-<<<<<<< HEAD
-=======
     [System.Serializable]
->>>>>>> eaa3ade7
     public class EasyNetQException : System.Exception
     {
         public EasyNetQException() { }
@@ -331,6 +312,7 @@
         public EasyNetQException(string format, params object?[] args) { }
         public EasyNetQException(string? message, System.Exception? inner) { }
     }
+    [System.Serializable]
     public class EasyNetQResponderException : EasyNetQ.EasyNetQException
     {
         public EasyNetQResponderException() { }
@@ -1199,11 +1181,7 @@
         public EasyNetQ.MessageReceivedInfo ReceivedInfo { get; init; }
         public System.IServiceProvider ServiceResolver { get; init; }
     }
-<<<<<<< HEAD
-    public delegate System.Threading.Tasks.ValueTask<EasyNetQ.Consumer.AckStrategy> ConsumeDelegate(EasyNetQ.Consumer.ConsumeContext context);
-=======
     public delegate System.Threading.Tasks.ValueTask<EasyNetQ.Consumer.AckStrategyAsync> ConsumeDelegate(EasyNetQ.Consumer.ConsumeContext context);
->>>>>>> eaa3ade7
     public sealed class ConsumePipelineBuilder
     {
         public ConsumePipelineBuilder() { }
@@ -1236,13 +1214,8 @@
     public class DefaultConsumeErrorStrategy : EasyNetQ.Consumer.IConsumeErrorStrategy
     {
         public DefaultConsumeErrorStrategy(Microsoft.Extensions.Logging.ILogger<EasyNetQ.Consumer.DefaultConsumeErrorStrategy> logger, EasyNetQ.Consumer.IConsumerConnection connection, EasyNetQ.ISerializer serializer, EasyNetQ.IConventions conventions, EasyNetQ.ITypeNameSerializer typeNameSerializer, EasyNetQ.Consumer.IErrorMessageSerializer errorMessageSerializer, EasyNetQ.ConnectionConfiguration configuration) { }
-<<<<<<< HEAD
-        public virtual System.Threading.Tasks.ValueTask<EasyNetQ.Consumer.AckStrategy> HandleCancelledAsync(EasyNetQ.Consumer.ConsumeContext context) { }
-        public virtual System.Threading.Tasks.ValueTask<EasyNetQ.Consumer.AckStrategy> HandleErrorAsync(EasyNetQ.Consumer.ConsumeContext context, System.Exception exception) { }
-=======
         public virtual System.Threading.Tasks.ValueTask<EasyNetQ.Consumer.AckStrategyAsync> HandleCancelledAsync(EasyNetQ.Consumer.ConsumeContext context, System.Threading.CancellationToken cancellationToken = default) { }
         public virtual System.Threading.Tasks.ValueTask<EasyNetQ.Consumer.AckStrategyAsync> HandleErrorAsync(EasyNetQ.Consumer.ConsumeContext context, System.Exception exception, System.Threading.CancellationToken cancellationToken = default) { }
->>>>>>> eaa3ade7
     }
     public class DefaultErrorMessageSerializer : EasyNetQ.Consumer.IErrorMessageSerializer
     {
@@ -1276,13 +1249,8 @@
     }
     public interface IConsumeErrorStrategy
     {
-<<<<<<< HEAD
-        System.Threading.Tasks.ValueTask<EasyNetQ.Consumer.AckStrategy> HandleCancelledAsync(EasyNetQ.Consumer.ConsumeContext context);
-        System.Threading.Tasks.ValueTask<EasyNetQ.Consumer.AckStrategy> HandleErrorAsync(EasyNetQ.Consumer.ConsumeContext context, System.Exception exception);
-=======
         System.Threading.Tasks.ValueTask<EasyNetQ.Consumer.AckStrategyAsync> HandleCancelledAsync(EasyNetQ.Consumer.ConsumeContext context, System.Threading.CancellationToken cancellationToken = default);
         System.Threading.Tasks.ValueTask<EasyNetQ.Consumer.AckStrategyAsync> HandleErrorAsync(EasyNetQ.Consumer.ConsumeContext context, System.Exception exception, System.Threading.CancellationToken cancellationToken = default);
->>>>>>> eaa3ade7
     }
     public interface IConsumer : System.IDisposable
     {
@@ -1312,19 +1280,11 @@
         bool ThrowOnNoMatchingHandler { set; }
         EasyNetQ.Consumer.IHandlerRegistration Add<T>(EasyNetQ.Consumer.IMessageHandler<T> handler);
     }
-<<<<<<< HEAD
-    public interface IInternalConsumer : System.IDisposable
-    {
-        event System.EventHandler<EasyNetQ.Consumer.InternalConsumerCancelledEventArgs>? Cancelled;
-        EasyNetQ.Consumer.InternalConsumerStatus StartConsuming(bool firstStart = true);
-        void StopConsuming();
-=======
     public interface IInternalConsumer : System.IAsyncDisposable
     {
         event EasyNetQ.Consumer.AsyncEventHandler<EasyNetQ.Consumer.InternalConsumerCancelledEventArgs>? CancelledAsync;
         System.Threading.Tasks.Task<EasyNetQ.Consumer.InternalConsumerStatus> StartConsumingAsync(bool firstStart = true, System.Threading.CancellationToken cancellationToken = default);
         System.Threading.Tasks.Task StopConsumingAsync(System.Threading.CancellationToken cancellationToken = default);
->>>>>>> eaa3ade7
     }
     public interface IInternalConsumerFactory
     {
@@ -1335,17 +1295,10 @@
     public class InternalConsumer : EasyNetQ.Consumer.IInternalConsumer, System.IAsyncDisposable
     {
         public InternalConsumer(System.IServiceProvider serviceResolver, Microsoft.Extensions.Logging.ILogger<EasyNetQ.Consumer.InternalConsumer> logger, EasyNetQ.Consumer.ConsumerConfiguration configuration, EasyNetQ.Consumer.IConsumerConnection connection, EasyNetQ.IEventBus eventBus) { }
-<<<<<<< HEAD
-        public event System.EventHandler<EasyNetQ.Consumer.InternalConsumerCancelledEventArgs>? Cancelled;
-        public void Dispose() { }
-        public EasyNetQ.Consumer.InternalConsumerStatus StartConsuming(bool firstStart) { }
-        public void StopConsuming() { }
-=======
         public event EasyNetQ.Consumer.AsyncEventHandler<EasyNetQ.Consumer.InternalConsumerCancelledEventArgs>? CancelledAsync;
         public virtual System.Threading.Tasks.ValueTask DisposeAsync() { }
         public System.Threading.Tasks.Task<EasyNetQ.Consumer.InternalConsumerStatus> StartConsumingAsync(bool firstStart, System.Threading.CancellationToken cancellationToken = default) { }
         public System.Threading.Tasks.Task StopConsumingAsync(System.Threading.CancellationToken cancellationToken = default) { }
->>>>>>> eaa3ade7
     }
     public class InternalConsumerCancelledEventArgs : RabbitMQ.Client.Events.AsyncEventArgs
     {
@@ -1380,13 +1333,8 @@
         public static readonly EasyNetQ.Consumer.SimpleConsumeErrorStrategy Ack;
         public static readonly EasyNetQ.Consumer.SimpleConsumeErrorStrategy NackWithRequeue;
         public static readonly EasyNetQ.Consumer.SimpleConsumeErrorStrategy NackWithoutRequeue;
-<<<<<<< HEAD
-        public System.Threading.Tasks.ValueTask<EasyNetQ.Consumer.AckStrategy> HandleCancelledAsync(EasyNetQ.Consumer.ConsumeContext context) { }
-        public System.Threading.Tasks.ValueTask<EasyNetQ.Consumer.AckStrategy> HandleErrorAsync(EasyNetQ.Consumer.ConsumeContext context, System.Exception exception) { }
-=======
         public System.Threading.Tasks.ValueTask<EasyNetQ.Consumer.AckStrategyAsync> HandleCancelledAsync(EasyNetQ.Consumer.ConsumeContext context, System.Threading.CancellationToken cancellationToken = default) { }
         public System.Threading.Tasks.ValueTask<EasyNetQ.Consumer.AckStrategyAsync> HandleErrorAsync(EasyNetQ.Consumer.ConsumeContext context, System.Exception exception, System.Threading.CancellationToken cancellationToken = default) { }
->>>>>>> eaa3ade7
     }
 }
 namespace EasyNetQ.Events
@@ -1407,15 +1355,6 @@
     }
     public readonly struct ChannelRecoveredEvent : System.IEquatable<EasyNetQ.Events.ChannelRecoveredEvent>
     {
-<<<<<<< HEAD
-        public ChannelRecoveredEvent(RabbitMQ.Client.IModel Channel) { }
-        public RabbitMQ.Client.IModel Channel { get; init; }
-    }
-    public readonly struct ChannelShutdownEvent : System.IEquatable<EasyNetQ.Events.ChannelShutdownEvent>
-    {
-        public ChannelShutdownEvent(RabbitMQ.Client.IModel Channel) { }
-        public RabbitMQ.Client.IModel Channel { get; init; }
-=======
         public ChannelRecoveredEvent(RabbitMQ.Client.IChannel Channel) { }
         public RabbitMQ.Client.IChannel Channel { get; init; }
     }
@@ -1423,7 +1362,6 @@
     {
         public ChannelShutdownEvent(RabbitMQ.Client.IChannel Channel) { }
         public RabbitMQ.Client.IChannel Channel { get; init; }
->>>>>>> eaa3ade7
     }
     public readonly struct ConnectionBlockedEvent : System.IEquatable<EasyNetQ.Events.ConnectionBlockedEvent>
     {
@@ -1455,15 +1393,9 @@
         public ConnectionUnblockedEvent(EasyNetQ.Persistent.PersistentConnectionType Type) { }
         public EasyNetQ.Persistent.PersistentConnectionType Type { get; init; }
     }
-<<<<<<< HEAD
-    public readonly struct ConsumerModelDisposedEvent : System.IEquatable<EasyNetQ.Events.ConsumerModelDisposedEvent>
-    {
-        public ConsumerModelDisposedEvent(System.Collections.Generic.IReadOnlyCollection<string> ConsumerTags) { }
-=======
     public readonly struct ConsumerChannelDisposedEvent : System.IEquatable<EasyNetQ.Events.ConsumerChannelDisposedEvent>
     {
         public ConsumerChannelDisposedEvent(System.Collections.Generic.IReadOnlyCollection<string> ConsumerTags) { }
->>>>>>> eaa3ade7
         public System.Collections.Generic.IReadOnlyCollection<string> ConsumerTags { get; init; }
     }
     public readonly struct DeliveredMessageEvent : System.IEquatable<EasyNetQ.Events.DeliveredMessageEvent>
@@ -1475,15 +1407,6 @@
     }
     public readonly struct MessageConfirmationEvent : System.IEquatable<EasyNetQ.Events.MessageConfirmationEvent>
     {
-<<<<<<< HEAD
-        public MessageConfirmationEvent(RabbitMQ.Client.IModel Channel, ulong DeliveryTag, bool Multiple, bool IsNack) { }
-        public RabbitMQ.Client.IModel Channel { get; init; }
-        public ulong DeliveryTag { get; init; }
-        public bool IsNack { get; init; }
-        public bool Multiple { get; init; }
-        public static EasyNetQ.Events.MessageConfirmationEvent Ack(RabbitMQ.Client.IModel channel, ulong deliveryTag, bool multiple) { }
-        public static EasyNetQ.Events.MessageConfirmationEvent Nack(RabbitMQ.Client.IModel channel, ulong deliveryTag, bool multiple) { }
-=======
         public MessageConfirmationEvent(RabbitMQ.Client.IChannel Channel, ulong DeliveryTag, bool Multiple, bool IsNack) { }
         public RabbitMQ.Client.IChannel Channel { get; init; }
         public ulong DeliveryTag { get; init; }
@@ -1491,7 +1414,6 @@
         public bool Multiple { get; init; }
         public static EasyNetQ.Events.MessageConfirmationEvent Ack(RabbitMQ.Client.IChannel channel, ulong deliveryTag, bool multiple) { }
         public static EasyNetQ.Events.MessageConfirmationEvent Nack(RabbitMQ.Client.IChannel channel, ulong deliveryTag, bool multiple) { }
->>>>>>> eaa3ade7
     }
     public readonly struct PublishedMessageEvent : System.IEquatable<EasyNetQ.Events.PublishedMessageEvent>
     {
@@ -1503,15 +1425,9 @@
     }
     public readonly struct ReturnedMessageEvent : System.IEquatable<EasyNetQ.Events.ReturnedMessageEvent>
     {
-<<<<<<< HEAD
-        public ReturnedMessageEvent(RabbitMQ.Client.IModel Channel, in System.ReadOnlyMemory<byte> Body, in EasyNetQ.MessageProperties Properties, in EasyNetQ.MessageReturnedInfo Info) { }
-        public System.ReadOnlyMemory<byte> Body { get; init; }
-        public RabbitMQ.Client.IModel Channel { get; init; }
-=======
         public ReturnedMessageEvent(RabbitMQ.Client.IChannel Channel, in System.ReadOnlyMemory<byte> Body, in EasyNetQ.MessageProperties Properties, in EasyNetQ.MessageReturnedInfo Info) { }
         public System.ReadOnlyMemory<byte> Body { get; init; }
         public RabbitMQ.Client.IChannel Channel { get; init; }
->>>>>>> eaa3ade7
         public EasyNetQ.MessageReturnedInfo Info { get; init; }
         public EasyNetQ.MessageProperties Properties { get; init; }
     }
@@ -1716,11 +1632,7 @@
         public bool IsEmpty() { }
         public System.Type Pop() { }
     }
-<<<<<<< HEAD
-    public class VersionedExchangeDeclareStrategy : EasyNetQ.IExchangeDeclareStrategy
-=======
     public class VersionedExchangeDeclareStrategy : EasyNetQ.IExchangeDeclareStrategy, System.IDisposable
->>>>>>> eaa3ade7
     {
         public VersionedExchangeDeclareStrategy(EasyNetQ.IConventions conventions, EasyNetQ.IAdvancedBus advancedBus) { }
         public System.Threading.Tasks.Task<EasyNetQ.Topology.Exchange> DeclareExchangeAsync(string exchangeName, string exchangeType, System.Threading.CancellationToken cancellationToken) { }
@@ -1736,11 +1648,7 @@
 }
 namespace EasyNetQ.MultipleExchange
 {
-<<<<<<< HEAD
-    public class MultipleExchangeDeclareStrategy : EasyNetQ.IExchangeDeclareStrategy
-=======
     public class MultipleExchangeDeclareStrategy : EasyNetQ.IExchangeDeclareStrategy, System.IDisposable
->>>>>>> eaa3ade7
     {
         public MultipleExchangeDeclareStrategy(EasyNetQ.IConventions conventions, EasyNetQ.IAdvancedBus advancedBus) { }
         public System.Threading.Tasks.Task<EasyNetQ.Topology.Exchange> DeclareExchangeAsync(string exchangeName, string exchangeType, System.Threading.CancellationToken cancellationToken) { }
@@ -1752,13 +1660,8 @@
 {
     public readonly struct ActionBasedPersistentChannelAction : EasyNetQ.Persistent.IPersistentChannelAction<bool>
     {
-<<<<<<< HEAD
-        public ActionBasedPersistentChannelAction(System.Action<RabbitMQ.Client.IModel> action) { }
-        public bool Invoke(RabbitMQ.Client.IModel model) { }
-=======
         public ActionBasedPersistentChannelAction(System.Func<RabbitMQ.Client.IChannel, System.Threading.Tasks.Task> action) { }
         public System.Threading.Tasks.Task<bool> InvokeAsync(RabbitMQ.Client.IChannel channel, System.Threading.CancellationToken cancellationToken = default) { }
->>>>>>> eaa3ade7
     }
     public readonly struct FuncBasedPersistentChannelAction<TResult> : EasyNetQ.Persistent.IPersistentChannelAction<TResult>
     {
@@ -1781,21 +1684,13 @@
     public interface IPersistentConnection : System.IDisposable
     {
         EasyNetQ.Persistent.PersistentConnectionStatus Status { get; }
-<<<<<<< HEAD
-        RabbitMQ.Client.IModel CreateModel();
-=======
         System.Threading.Tasks.Task<RabbitMQ.Client.IChannel> CreateChannelAsync(RabbitMQ.Client.CreateChannelOptions? options = null, System.Threading.CancellationToken cancellationToken = default);
->>>>>>> eaa3ade7
         void EnsureConnected();
     }
     public class PersistentChannel : EasyNetQ.Persistent.IPersistentChannel, System.IDisposable
     {
         public PersistentChannel(in EasyNetQ.Persistent.PersistentChannelOptions options, Microsoft.Extensions.Logging.ILogger<EasyNetQ.Persistent.PersistentChannel> logger, EasyNetQ.Persistent.IPersistentConnection connection, EasyNetQ.IEventBus eventBus) { }
-<<<<<<< HEAD
-        public void Dispose() { }
-=======
         public virtual void Dispose() { }
->>>>>>> eaa3ade7
         public System.Threading.Tasks.ValueTask<TResult> InvokeChannelActionAsync<TResult, TChannelAction>(TChannelAction channelAction, System.Threading.CancellationToken cancellationToken = default)
             where TChannelAction :  struct, EasyNetQ.Persistent.IPersistentChannelAction<TResult> { }
     }
@@ -1813,13 +1708,8 @@
     {
         public PersistentConnection(EasyNetQ.Persistent.PersistentConnectionType type, Microsoft.Extensions.Logging.ILogger<EasyNetQ.Persistent.IPersistentConnection> logger, EasyNetQ.ConnectionConfiguration configuration, RabbitMQ.Client.IConnectionFactory connectionFactory, EasyNetQ.IEventBus eventBus) { }
         public EasyNetQ.Persistent.PersistentConnectionStatus Status { get; }
-<<<<<<< HEAD
-        public RabbitMQ.Client.IModel CreateModel() { }
-        public void Dispose() { }
-=======
         public System.Threading.Tasks.Task<RabbitMQ.Client.IChannel> CreateChannelAsync(RabbitMQ.Client.CreateChannelOptions? options = null, System.Threading.CancellationToken cancellationToken = default) { }
         public virtual void Dispose() { }
->>>>>>> eaa3ade7
         public void EnsureConnected() { }
     }
     public enum PersistentConnectionState
@@ -1869,7 +1759,6 @@
     }
     public delegate System.Threading.Tasks.ValueTask ProduceDelegate(EasyNetQ.Producer.ProduceContext context);
     public sealed class ProducePipelineBuilder
-<<<<<<< HEAD
     {
         public ProducePipelineBuilder() { }
         public EasyNetQ.Producer.ProduceDelegate Build() { }
@@ -1877,15 +1766,6 @@
     }
     public sealed class ProducerConnection : EasyNetQ.Persistent.PersistentConnection, EasyNetQ.Persistent.IPersistentConnection, EasyNetQ.Producer.IProducerConnection, System.IDisposable
     {
-=======
-    {
-        public ProducePipelineBuilder() { }
-        public EasyNetQ.Producer.ProduceDelegate Build() { }
-        public EasyNetQ.Producer.ProducePipelineBuilder Use(System.Func<EasyNetQ.Producer.ProduceDelegate, EasyNetQ.Producer.ProduceDelegate> middleware) { }
-    }
-    public sealed class ProducerConnection : EasyNetQ.Persistent.PersistentConnection, EasyNetQ.Persistent.IPersistentConnection, EasyNetQ.Producer.IProducerConnection, System.IDisposable
-    {
->>>>>>> eaa3ade7
         public ProducerConnection(Microsoft.Extensions.Logging.ILogger<EasyNetQ.Producer.ProducerConnection> logger, EasyNetQ.ConnectionConfiguration configuration, RabbitMQ.Client.IConnectionFactory connectionFactory, EasyNetQ.IEventBus eventBus) { }
     }
     public class PublishConfirmationListener : EasyNetQ.Producer.IPublishConfirmationListener, System.IDisposable
@@ -1894,18 +1774,21 @@
         public System.Threading.Tasks.Task<EasyNetQ.Producer.IPublishPendingConfirmation> CreatePendingConfirmation(RabbitMQ.Client.IChannel channel, System.Threading.CancellationToken cancellationToken = default) { }
         public virtual void Dispose() { }
     }
+    [System.Serializable]
     public class PublishInterruptedException : System.Exception
     {
         public PublishInterruptedException() { }
         public PublishInterruptedException(string? message) { }
         public PublishInterruptedException(string? message, System.Exception? inner) { }
     }
+    [System.Serializable]
     public class PublishNackedException : System.Exception
     {
         public PublishNackedException() { }
         public PublishNackedException(string? message) { }
         public PublishNackedException(string? message, System.Exception? inner) { }
     }
+    [System.Serializable]
     public class PublishReturnedException : System.Exception
     {
         public PublishReturnedException() { }
