--- conflicted
+++ resolved
@@ -1254,32 +1254,6 @@
     {
         EasyNetQ.DI.IServiceResolverScope CreateScope();
     }
-<<<<<<< HEAD
-=======
-    public interface IServiceRegister
-    {
-        EasyNetQ.DI.IServiceRegister Register(System.Type serviceType, System.Type implementingType, EasyNetQ.DI.Lifetime lifetime = 1);
-        EasyNetQ.DI.IServiceRegister Register<TService>(TService instance)
-            where TService :  class;
-        EasyNetQ.DI.IServiceRegister Register<TService>(System.Func<EasyNetQ.DI.IServiceResolver, TService> factory, EasyNetQ.DI.Lifetime lifetime = 1)
-            where TService :  class;
-        EasyNetQ.DI.IServiceRegister Register<TService, TImplementation>(EasyNetQ.DI.Lifetime lifetime = 1)
-            where TService :  class
-            where TImplementation :  class, TService;
-    }
-    public interface IServiceResolver
-    {
-        EasyNetQ.DI.IServiceResolverScope CreateScope();
-        TService Resolve<TService>()
-            where TService :  class;
-    }
-    public interface IServiceResolverScope : EasyNetQ.DI.IServiceResolver, System.IDisposable { }
-    public enum Lifetime
-    {
-        Transient = 0,
-        Singleton = 1,
-    }
->>>>>>> a443ca0f
     public class NoopConsumeScopeProvider : EasyNetQ.DI.IConsumeScopeProvider
     {
         public NoopConsumeScopeProvider() { }
