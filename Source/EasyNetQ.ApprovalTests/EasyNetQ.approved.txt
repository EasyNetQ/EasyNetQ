--- conflicted
+++ resolved
@@ -1225,40 +1225,15 @@
             where TImplementation :  class, TService { }
         public TService Resolve<TService>() { }
     }
-<<<<<<< HEAD
-=======
     public interface IConsumeScopeProvider
     {
         EasyNetQ.DI.IServiceResolverScope CreateScope();
-    }
-    public interface IServiceRegister
-    {
-        EasyNetQ.DI.IServiceRegister Register<TService>(TService instance)
-            where TService :  class;
-        EasyNetQ.DI.IServiceRegister Register<TService>(System.Func<EasyNetQ.DI.IServiceResolver, TService> factory, EasyNetQ.DI.Lifetime lifetime = 1)
-            where TService :  class;
-        EasyNetQ.DI.IServiceRegister Register<TService, TImplementation>(EasyNetQ.DI.Lifetime lifetime = 1)
-            where TService :  class
-            where TImplementation :  class, TService;
-    }
-    public interface IServiceResolver
-    {
-        EasyNetQ.DI.IServiceResolverScope CreateScope();
-        TService Resolve<TService>()
-            where TService :  class;
-    }
-    public interface IServiceResolverScope : EasyNetQ.DI.IServiceResolver, System.IDisposable { }
-    public enum Lifetime
-    {
-        Transient = 0,
-        Singleton = 1,
     }
     public class NoopConsumeScopeProvider : EasyNetQ.DI.IConsumeScopeProvider
     {
         public NoopConsumeScopeProvider() { }
         public EasyNetQ.DI.IServiceResolverScope CreateScope() { }
     }
->>>>>>> b05ca37b
     public class ServiceResolverScope : EasyNetQ.DI.IServiceResolver, EasyNetQ.DI.IServiceResolverScope, System.IDisposable
     {
         public ServiceResolverScope(EasyNetQ.DI.IServiceResolver resolver) { }
