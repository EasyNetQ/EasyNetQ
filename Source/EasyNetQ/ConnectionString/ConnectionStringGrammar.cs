using System.Linq.Expressions;
using System.Reflection;
using EasyNetQ.Sprache;

namespace EasyNetQ.ConnectionString;

using UpdateConfiguration = Func<ConnectionConfiguration, ConnectionConfiguration>;

internal static class ConnectionStringGrammar
{
    internal static readonly Parser<string> Text = Parse.CharExcept(';').Many().Text();
    internal static readonly Parser<ushort> UShortNumber = Parse.NonNegativeNumber.Select(ushort.Parse);
<<<<<<< HEAD
    internal static readonly Parser<int?> NullableIntNumber = Parse.NonNegativeNumber.Select(x => (int?)int.Parse(x));
=======
    internal static readonly Parser<ushort?> NullableUShortNumber = Parse.NonNegativeNumber.Select(x => (ushort?)ushort.Parse(x));
>>>>>>> eaa3ade7
    internal static readonly Parser<string> MinusOne = Parse.String("-1").Text();

    internal static readonly Parser<TimeSpan> TimeSpanSeconds = Parse.NonNegativeNumber.Or(MinusOne)
        .Select(int.Parse)
        .Select(
            x => x is 0 or -1 ? Timeout.InfiniteTimeSpan : TimeSpan.FromSeconds(x)
        );

    internal static readonly Parser<bool> Bool = Parse.CaseInsensitiveString("true").Or(Parse.CaseInsensitiveString("false")).Text()
        .Select(x => x.ToLower() == "true");

    internal static readonly Parser<HostConfiguration> Host =
        from host in Parse.Char(c => c != ':' && c != ';' && c != ',', "host").Many().Text()
        from port in Parse.Char(':').Then(_ => UShortNumber).Or(Parse.Return((ushort)0))
        select new HostConfiguration(host, port);

    internal static readonly Parser<IList<HostConfiguration>> Hosts = Host.ListDelimitedBy(',').Select(hosts => hosts.ToList());

    internal static readonly Parser<UpdateConfiguration> Part = new List<Parser<UpdateConfiguration>>
    {
        // add new connection string parts here
        BuildKeyValueParser("host", Hosts, c => c.Hosts),
        BuildKeyValueParser("port", UShortNumber, c => c.Port),
        BuildKeyValueParser("virtualHost", Text, c => c.VirtualHost),
        BuildKeyValueParser("requestedHeartbeat", TimeSpanSeconds, c => c.RequestedHeartbeat),
        BuildKeyValueParser("username", Text, c => c.UserName),
        BuildKeyValueParser("password", Text, c => c.Password),
        BuildKeyValueParser("prefetchCount", UShortNumber, c => c.PrefetchCount),
<<<<<<< HEAD
        BuildKeyValueParser("consumerDispatcherConcurrency", NullableIntNumber, c => c.ConsumerDispatcherConcurrency),
=======
        BuildKeyValueParser("consumerDispatcherConcurrency", NullableUShortNumber, c => c.ConsumerDispatcherConcurrency),
>>>>>>> eaa3ade7
        BuildKeyValueParser("timeout", TimeSpanSeconds, c => c.Timeout),
        BuildKeyValueParser("connectIntervalAttempt", TimeSpanSeconds, c => c.ConnectIntervalAttempt),
        BuildKeyValueParser("publisherConfirms", Bool, c => c.PublisherConfirms),
        BuildKeyValueParser("persistentMessages", Bool, c => c.PersistentMessages),
        BuildKeyValueParser("product", Text, c => c.Product),
        BuildKeyValueParser("platform", Text, c => c.Platform),
        BuildKeyValueParser("name", Text, c => c.Name),
        BuildKeyValueParser("mandatoryPublish", Bool, c => c.MandatoryPublish),
        BuildKeyValueParser("ssl", Bool, c => c.Ssl.Enabled)
    }.Aggregate((a, b) => a.Or(b));

    internal static readonly Parser<IEnumerable<UpdateConfiguration>> ConnectionStringBuilder = Part.ListDelimitedBy(';');

    public static IEnumerable<UpdateConfiguration> ParseConnectionString(string connectionString)
    {
        return ConnectionStringBuilder.Parse(connectionString);
    }

    private static Parser<UpdateConfiguration> BuildKeyValueParser<T>(
        string keyName,
        Parser<T> valueParser,
        Expression<Func<ConnectionConfiguration, T>> getter
    )
    {
        return from key in Parse.CaseInsensitiveString(keyName).Token()
               from separator in Parse.Char('=')
               from value in valueParser
               select (Func<ConnectionConfiguration, ConnectionConfiguration>)(c =>
               {
                   CreateSetter(getter)(c, value);
                   return c;
               });
    }

    private static Action<ConnectionConfiguration, T> CreateSetter<T>(
        Expression<Func<ConnectionConfiguration, T>> getter
    ) => CreateSetter<ConnectionConfiguration, T>(getter);

    private static Action<TContaining, TProperty> CreateSetter<TContaining, TProperty>(Expression<Func<TContaining, TProperty>> getter)
    {
        if (getter.Body is not MemberExpression memberExpr)
<<<<<<< HEAD
            throw new ArgumentOutOfRangeException(nameof(getter), "Body is not a member-expression");
        if (memberExpr.Member is not PropertyInfo propertyInfo)
            throw new ArgumentOutOfRangeException(nameof(getter), "Member is not a property");
        if (!propertyInfo.CanWrite)
            throw new ArgumentOutOfRangeException(nameof(getter), "Property is not writeable");
=======
            throw new ArgumentOutOfRangeException(nameof(getter), $"Body({getter.Body}) is not a member-expression");
        if (memberExpr.Member is not PropertyInfo propertyInfo)
            throw new ArgumentOutOfRangeException(nameof(getter), $"Member({memberExpr.Member.Name}) is not a property");
        if (!propertyInfo.CanWrite)
            throw new ArgumentOutOfRangeException(nameof(getter), $"Property({propertyInfo.Name}) is not writeable");
>>>>>>> eaa3ade7

        var valueParameterExpr = Expression.Parameter(typeof(TProperty), "value");
        var setter = propertyInfo.GetSetMethod() ?? throw new ArgumentOutOfRangeException(nameof(getter), "No set method");
        var expr = Expression.Call(memberExpr.Expression, setter, valueParameterExpr);
        return Expression.Lambda<Action<TContaining, TProperty>>(expr, getter.Parameters.Single(), valueParameterExpr).Compile();
    }

    private static IEnumerable<T> Cons<T>(this T head, IEnumerable<T> rest)
    {
        yield return head;
        foreach (var item in rest)
            yield return item;
    }

    private static Parser<IEnumerable<T>> ListDelimitedBy<T>(this Parser<T> parser, char delimiter)
    {
        return
            from head in parser
            from tail in Parse.Char(delimiter).Then(_ => parser).Many()
            select head.Cons(tail);
    }
}<|MERGE_RESOLUTION|>--- conflicted
+++ resolved
@@ -10,11 +10,8 @@
 {
     internal static readonly Parser<string> Text = Parse.CharExcept(';').Many().Text();
     internal static readonly Parser<ushort> UShortNumber = Parse.NonNegativeNumber.Select(ushort.Parse);
-<<<<<<< HEAD
     internal static readonly Parser<int?> NullableIntNumber = Parse.NonNegativeNumber.Select(x => (int?)int.Parse(x));
-=======
     internal static readonly Parser<ushort?> NullableUShortNumber = Parse.NonNegativeNumber.Select(x => (ushort?)ushort.Parse(x));
->>>>>>> eaa3ade7
     internal static readonly Parser<string> MinusOne = Parse.String("-1").Text();
 
     internal static readonly Parser<TimeSpan> TimeSpanSeconds = Parse.NonNegativeNumber.Or(MinusOne)
@@ -43,11 +40,7 @@
         BuildKeyValueParser("username", Text, c => c.UserName),
         BuildKeyValueParser("password", Text, c => c.Password),
         BuildKeyValueParser("prefetchCount", UShortNumber, c => c.PrefetchCount),
-<<<<<<< HEAD
-        BuildKeyValueParser("consumerDispatcherConcurrency", NullableIntNumber, c => c.ConsumerDispatcherConcurrency),
-=======
         BuildKeyValueParser("consumerDispatcherConcurrency", NullableUShortNumber, c => c.ConsumerDispatcherConcurrency),
->>>>>>> eaa3ade7
         BuildKeyValueParser("timeout", TimeSpanSeconds, c => c.Timeout),
         BuildKeyValueParser("connectIntervalAttempt", TimeSpanSeconds, c => c.ConnectIntervalAttempt),
         BuildKeyValueParser("publisherConfirms", Bool, c => c.PublisherConfirms),
@@ -89,19 +82,11 @@
     private static Action<TContaining, TProperty> CreateSetter<TContaining, TProperty>(Expression<Func<TContaining, TProperty>> getter)
     {
         if (getter.Body is not MemberExpression memberExpr)
-<<<<<<< HEAD
-            throw new ArgumentOutOfRangeException(nameof(getter), "Body is not a member-expression");
-        if (memberExpr.Member is not PropertyInfo propertyInfo)
-            throw new ArgumentOutOfRangeException(nameof(getter), "Member is not a property");
-        if (!propertyInfo.CanWrite)
-            throw new ArgumentOutOfRangeException(nameof(getter), "Property is not writeable");
-=======
             throw new ArgumentOutOfRangeException(nameof(getter), $"Body({getter.Body}) is not a member-expression");
         if (memberExpr.Member is not PropertyInfo propertyInfo)
             throw new ArgumentOutOfRangeException(nameof(getter), $"Member({memberExpr.Member.Name}) is not a property");
         if (!propertyInfo.CanWrite)
             throw new ArgumentOutOfRangeException(nameof(getter), $"Property({propertyInfo.Name}) is not writeable");
->>>>>>> eaa3ade7
 
         var valueParameterExpr = Expression.Parameter(typeof(TProperty), "value");
         var setter = propertyInfo.GetSetMethod() ?? throw new ArgumentOutOfRangeException(nameof(getter), "No set method");
