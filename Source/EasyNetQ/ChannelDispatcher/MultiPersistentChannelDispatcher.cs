using System.Collections.Concurrent;
using EasyNetQ.Consumer;
using EasyNetQ.Internals;
using EasyNetQ.Persistent;
using EasyNetQ.Producer;

namespace EasyNetQ.ChannelDispatcher;

/// <summary>
///     Invokes client commands using multiple channels
/// </summary>
<<<<<<< HEAD
public sealed class MultiPersistentChannelDispatcher : IPersistentChannelDispatcher, IAsyncDisposable
=======
public sealed class MultiPersistentChannelDispatcher : IPersistentChannelDispatcher, IDisposable
>>>>>>> eaa3ade7
{
    private readonly ConcurrentDictionary<PersistentChannelDispatchOptions, AsyncQueue<IPersistentChannel>> channelsPoolPerOptions;
    private readonly Func<PersistentChannelDispatchOptions, AsyncQueue<IPersistentChannel>> channelsPoolFactory;

    /// <summary>
    ///     Creates a dispatcher
    /// </summary>
    public MultiPersistentChannelDispatcher(
        int channelsCount,
        IProducerConnection producerConnection,
        IConsumerConnection consumerConnection,
        IPersistentChannelFactory channelFactory
    )
    {
        channelsPoolPerOptions = new ConcurrentDictionary<PersistentChannelDispatchOptions, AsyncQueue<IPersistentChannel>>();
        channelsPoolFactory = o =>
        {
            var options = new PersistentChannelOptions(o.PublisherConfirms);
            return new AsyncQueue<IPersistentChannel>(
                Enumerable.Range(0, channelsCount)
                    .Select(
                        _ => o.ConnectionType switch
                        {
                            PersistentConnectionType.Producer => channelFactory.CreatePersistentChannel(
                                producerConnection, options
                            ),
                            PersistentConnectionType.Consumer => channelFactory.CreatePersistentChannel(
                                consumerConnection, options
                            ),
                            _ => throw new ArgumentOutOfRangeException()
                        }
                    )
            );
        };
    }

    /// <inheritdoc />
    public async ValueTask DisposeAsync()
    {
        foreach (var item in channelsPoolPerOptions)
        {
<<<<<<< HEAD
            if (item.Value.TryDequeue(out var channel))
                await channel.DisposeAsync();
            item.Value.Dispose();
        }
        channelsPoolPerOptions.Clear();
=======
            while (x.TryDequeue(out var channel))
                channel!.Dispose();
            x.Dispose();
        });
>>>>>>> eaa3ade7
    }

    /// <inheritdoc />
    public async ValueTask<TResult> InvokeAsync<TResult, TChannelAction>(
        TChannelAction channelAction,
        PersistentChannelDispatchOptions options,
        CancellationToken cancellationToken = default
    ) where TChannelAction : struct, IPersistentChannelAction<TResult>
    {
        var channelsPool = channelsPoolPerOptions.GetOrAdd(options, channelsPoolFactory);
        var channel = await channelsPool.DequeueAsync(cancellationToken).ConfigureAwait(false);
        try
        {
            return await channel.InvokeChannelActionAsync<TResult, TChannelAction>(channelAction, cancellationToken).ConfigureAwait(false);
        }
        finally
        {
            channelsPool.Enqueue(channel);
        }
    }
}<|MERGE_RESOLUTION|>--- conflicted
+++ resolved
@@ -9,11 +9,7 @@
 /// <summary>
 ///     Invokes client commands using multiple channels
 /// </summary>
-<<<<<<< HEAD
-public sealed class MultiPersistentChannelDispatcher : IPersistentChannelDispatcher, IAsyncDisposable
-=======
-public sealed class MultiPersistentChannelDispatcher : IPersistentChannelDispatcher, IDisposable
->>>>>>> eaa3ade7
+public sealed class MultiPersistentChannelDispatcher : IPersistentChannelDispatcher
 {
     private readonly ConcurrentDictionary<PersistentChannelDispatchOptions, AsyncQueue<IPersistentChannel>> channelsPoolPerOptions;
     private readonly Func<PersistentChannelDispatchOptions, AsyncQueue<IPersistentChannel>> channelsPoolFactory;
@@ -55,18 +51,11 @@
     {
         foreach (var item in channelsPoolPerOptions)
         {
-<<<<<<< HEAD
             if (item.Value.TryDequeue(out var channel))
                 await channel.DisposeAsync();
             item.Value.Dispose();
         }
         channelsPoolPerOptions.Clear();
-=======
-            while (x.TryDequeue(out var channel))
-                channel!.Dispose();
-            x.Dispose();
-        });
->>>>>>> eaa3ade7
     }
 
     /// <inheritdoc />
