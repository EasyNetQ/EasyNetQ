--- conflicted
+++ resolved
@@ -5,11 +5,7 @@
 /// <summary>
 ///     Responsible for invoking client commands.
 /// </summary>
-<<<<<<< HEAD
 public interface IPersistentChannelDispatcher : IAsyncDisposable
-=======
-public interface IPersistentChannelDispatcher
->>>>>>> eaa3ade7
 {
     /// <summary>
     /// Invokes an action on top of model
