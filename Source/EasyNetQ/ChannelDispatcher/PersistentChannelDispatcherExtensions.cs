--- conflicted
+++ resolved
@@ -5,11 +5,7 @@
 
 internal static class PersistentChannelDispatcherExtensions
 {
-<<<<<<< HEAD
-    public static Task<bool> InvokeAsync(
-=======
     public static ValueTask<bool> InvokeAsync(
->>>>>>> eaa3ade7
         this IPersistentChannelDispatcher dispatcher,
         Func<IChannel, Task> channelAction,
         PersistentChannelDispatchOptions options,
