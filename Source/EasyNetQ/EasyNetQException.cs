#if NETSTANDARD2_0
using System.Runtime.Serialization;
#endif

namespace EasyNetQ;

[Serializable]
public class EasyNetQException : Exception
{
    /// <inheritdoc />
    public EasyNetQException() { }

    /// <inheritdoc />
    public EasyNetQException(string? message) : base(message) { }

    /// <inheritdoc />
    public EasyNetQException(string format, params object?[] args) : base(string.Format(format, args)) { }

    /// <inheritdoc />
<<<<<<< HEAD
    public EasyNetQException(string message, Exception inner) : base(message, inner) { }
=======
    public EasyNetQException(string? message, Exception? inner) : base(message, inner) { }

#if NETSTANDARD2_0
    /// <inheritdoc />
    protected EasyNetQException(SerializationInfo info, StreamingContext context) : base(info, context) { }
#endif
>>>>>>> eaa3ade7
}

[Serializable]
public class EasyNetQResponderException : EasyNetQException
{
    /// <inheritdoc />
    public EasyNetQResponderException() { }

    /// <inheritdoc />
    public EasyNetQResponderException(string? message) : base(message) { }

    /// <inheritdoc />
    public EasyNetQResponderException(string format, params object?[] args) : base(format, args) { }

    /// <inheritdoc />
<<<<<<< HEAD
    public EasyNetQResponderException(string message, Exception inner) : base(message, inner) { }
=======
    public EasyNetQResponderException(string? message, Exception? inner) : base(message, inner) { }

#if NETSTANDARD2_0
    /// <inheritdoc />
    protected EasyNetQResponderException(SerializationInfo info, StreamingContext context) : base(info, context) { }
#endif
>>>>>>> eaa3ade7
}<|MERGE_RESOLUTION|>--- conflicted
+++ resolved
@@ -17,16 +17,9 @@
     public EasyNetQException(string format, params object?[] args) : base(string.Format(format, args)) { }
 
     /// <inheritdoc />
-<<<<<<< HEAD
-    public EasyNetQException(string message, Exception inner) : base(message, inner) { }
-=======
     public EasyNetQException(string? message, Exception? inner) : base(message, inner) { }
-
 #if NETSTANDARD2_0
-    /// <inheritdoc />
-    protected EasyNetQException(SerializationInfo info, StreamingContext context) : base(info, context) { }
 #endif
->>>>>>> eaa3ade7
 }
 
 [Serializable]
@@ -42,14 +35,7 @@
     public EasyNetQResponderException(string format, params object?[] args) : base(format, args) { }
 
     /// <inheritdoc />
-<<<<<<< HEAD
-    public EasyNetQResponderException(string message, Exception inner) : base(message, inner) { }
-=======
     public EasyNetQResponderException(string? message, Exception? inner) : base(message, inner) { }
-
 #if NETSTANDARD2_0
-    /// <inheritdoc />
-    protected EasyNetQResponderException(SerializationInfo info, StreamingContext context) : base(info, context) { }
 #endif
->>>>>>> eaa3ade7
 }