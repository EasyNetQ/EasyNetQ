--- conflicted
+++ resolved
@@ -43,9 +43,7 @@
             this.connectionFactory = (ConnectionFactory)connectionFactory;
             this.logger = logger;
             this.eventBus = eventBus;
-<<<<<<< HEAD
             TryToConnect(null);
-=======
         }
 
         public void Initialize()
@@ -59,7 +57,6 @@
                 initialized = true;
                 TryToConnect(null);
             }
->>>>>>> b0f8d4b6
         }
 
         public IModel CreateModel()
