--- conflicted
+++ resolved
@@ -66,7 +66,6 @@
             this.conventions = conventions;
             this.advancedBusEventHandlers = advancedBusEventHandlers;
 
-<<<<<<< HEAD
             persistentDispatcher = new OrderedClusterHostSelectionStrategy<IPersistentDispatcher>();
             do
             {
@@ -76,13 +75,6 @@
             } while (connectionFactory.Next());
             
 
-            eventBus.Subscribe<ConnectionCreatedEvent>(e => OnConnected());
-            eventBus.Subscribe<ConnectionDisconnectedEvent>(e => OnDisconnected());
-            eventBus.Subscribe<ConnectionBlockedEvent>(e => OnBlocked());
-            eventBus.Subscribe<ConnectionUnblockedEvent>(e => OnUnblocked());
-            eventBus.Subscribe<ReturnedMessageEvent>(OnMessageReturned);
-
-=======
             this.eventBus.Subscribe<ConnectionCreatedEvent>(e => OnConnected());
             if (this.advancedBusEventHandlers.Connected != null)
             {
@@ -108,11 +100,6 @@
             {
                 MessageReturned += this.advancedBusEventHandlers.MessageReturned;
             }
-
-            connection = new PersistentConnection(connectionFactory, logger, eventBus);
-            clientCommandDispatcher = clientCommandDispatcherFactory.GetClientCommandDispatcher(connection);
-            connection.Initialize();
->>>>>>> b0f8d4b6
         }
 
         
