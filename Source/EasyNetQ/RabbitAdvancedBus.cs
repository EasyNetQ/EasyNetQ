using EasyNetQ.ChannelDispatcher;
using EasyNetQ.Consumer;
using EasyNetQ.Events;
using EasyNetQ.Internals;
using EasyNetQ.Persistent;
using EasyNetQ.Producer;
using EasyNetQ.Topology;
using Microsoft.Extensions.Logging;
using RabbitMQ.Client;
using RabbitMQ.Client.Exceptions;

namespace EasyNetQ;

/// <inheritdoc cref="IAdvancedBus"/>
public class RabbitAdvancedBus : IAdvancedBus, IDisposable
{
    private readonly IPersistentChannelDispatcher persistentChannelDispatcher;
    private readonly ConnectionConfiguration configuration;
    private readonly ConsumePipelineBuilder consumePipelineBuilder;
    private readonly IServiceProvider serviceResolver;
    private readonly IPublishConfirmationListener confirmationListener;
    private readonly ILogger logger;
    private readonly IProducerConnection producerConnection;
    private readonly IConsumerConnection consumerConnection;
    private readonly IConsumerFactory consumerFactory;
    private readonly IEventBus eventBus;
    private readonly IDisposable[] eventSubscriptions;
    private readonly IHandlerCollectionFactory handlerCollectionFactory;
    private readonly IMessageSerializationStrategy messageSerializationStrategy;
    private readonly IPullingConsumerFactory pullingConsumerFactory;
    private readonly AdvancedBusEventHandlers advancedBusEventHandlers;

    private volatile bool disposed;
    private readonly ProduceDelegate produceDelegate;

    /// <summary>
    ///     Creates RabbitAdvancedBus
    /// </summary>
    public RabbitAdvancedBus(
        ILogger<RabbitAdvancedBus> logger,
        IProducerConnection producerConnection,
        IConsumerConnection consumerConnection,
        IConsumerFactory consumerFactory,
        IPersistentChannelDispatcher persistentChannelDispatcher,
        IPublishConfirmationListener confirmationListener,
        IEventBus eventBus,
        IHandlerCollectionFactory handlerCollectionFactory,
        ConnectionConfiguration configuration,
        ProducePipelineBuilder producePipelineBuilder,
        ConsumePipelineBuilder consumePipelineBuilder,
        IServiceProvider serviceResolver,
        IMessageSerializationStrategy messageSerializationStrategy,
        IPullingConsumerFactory pullingConsumerFactory,
        AdvancedBusEventHandlers advancedBusEventHandlers
    )
    {
        this.logger = logger;
        this.producerConnection = producerConnection;
        this.consumerConnection = consumerConnection;
        this.consumerFactory = consumerFactory;
        this.persistentChannelDispatcher = persistentChannelDispatcher;
        this.confirmationListener = confirmationListener;
        this.eventBus = eventBus;
        this.handlerCollectionFactory = handlerCollectionFactory;
        this.configuration = configuration;
        this.consumePipelineBuilder = consumePipelineBuilder;
        this.serviceResolver = serviceResolver;
        this.messageSerializationStrategy = messageSerializationStrategy;
        this.pullingConsumerFactory = pullingConsumerFactory;
        this.advancedBusEventHandlers = advancedBusEventHandlers;

        Connected += advancedBusEventHandlers.Connected;
        Disconnected += advancedBusEventHandlers.Disconnected;
        Blocked += advancedBusEventHandlers.Blocked;
        Unblocked += advancedBusEventHandlers.Unblocked;
        MessageReturned += advancedBusEventHandlers.MessageReturned;

        eventSubscriptions =
        [
            this.eventBus.Subscribe<ConnectionCreatedEvent>(OnConnectionCreated),
            this.eventBus.Subscribe<ConnectionRecoveredEvent>(OnConnectionRecovered),
            this.eventBus.Subscribe<ConnectionDisconnectedEvent>(OnConnectionDisconnected),
            this.eventBus.Subscribe<ConnectionBlockedEvent>(OnConnectionBlocked),
            this.eventBus.Subscribe<ConnectionUnblockedEvent>(OnConnectionUnblocked),
            this.eventBus.Subscribe<ReturnedMessageEvent>(OnMessageReturned)
        ];
<<<<<<< HEAD

        produceDelegate = producePipelineBuilder.Use(_ => PublishInternalAsync).Build();
=======

        produceDelegate = producePipelineBuilder.Use(_ => PublishInternalAsync).Build();
    }

    /// <inheritdoc />
    [Obsolete("IsConnected is deprecated because it is misleading. Please use GetConnectionStatus instead")]
    public bool IsConnected =>
        (from PersistentConnectionType type in Enum.GetValues(typeof(PersistentConnectionType)) select GetConnection(type))
        .All(connection => connection.Status.State == PersistentConnectionState.Connected);

    /// <inheritdoc />
    [Obsolete("IsConnected is deprecated because it is misleading. Please use GetConnectionStatus instead")]
    public async Task ConnectAsync(CancellationToken cancellationToken = default)
    {
        foreach (PersistentConnectionType type in Enum.GetValues(typeof(PersistentConnectionType)))
        {
            try
            {
                await EnsureConnectedAsync(type, cancellationToken).ConfigureAwait(false);
            }
            catch (AlreadyClosedException)
            {
            }
        }
>>>>>>> eaa3ade7
    }

    /// <inheritdoc />
    public PersistentConnectionStatus GetConnectionStatus(PersistentConnectionType type)
    {
        var connection = GetConnection(type);
        return connection.Status;
    }

    /// <inheritdoc />
<<<<<<< HEAD
    public async Task EnsureConnectedAsync(PersistentConnectionType type, CancellationToken cancellationToken = default)
    {
        var connection = GetConnection(type);
        await connection.ConnectAsync();
=======
    public Task EnsureConnectedAsync(PersistentConnectionType type, CancellationToken cancellationToken = default)
    {
        var connection = GetConnection(type);
        connection.EnsureConnected();
        return Task.CompletedTask;
>>>>>>> eaa3ade7
    }

    #region Consume

    /// <inheritdoc />
    public async Task<IAsyncDisposable> ConsumeAsync(Action<IConsumeConfiguration> configure)
    {
        var consumeConfiguration = new ConsumeConfiguration(configuration.PrefetchCount, handlerCollectionFactory);
        configure(consumeConfiguration);

        var consumerConfiguration = new ConsumerConfiguration(
            consumeConfiguration.PrefetchCount,
            consumeConfiguration.PerQueueConsumeConfigurations.ToDictionary(
                x => x.Item1,
                x => new PerQueueConsumerConfiguration(
                    x.Item3.AutoAck,
                    x.Item3.ConsumerTag,
                    x.Item3.IsExclusive,
                    x.Item3.Arguments,
                    consumePipelineBuilder.Use(
                        _ => ctx => new ValueTask<AckStrategyAsync>(x.Item2(ctx.Body, ctx.Properties, ctx.ReceivedInfo, ctx.CancellationToken))
                    ).Build()
                )).Union(
                consumeConfiguration.PerQueueTypedConsumeConfigurations.ToDictionary(
                    x => x.Item1,
                    x => new PerQueueConsumerConfiguration(
                        x.Item3.AutoAck,
                        x.Item3.ConsumerTag,
                        x.Item3.IsExclusive,
                        x.Item3.Arguments,
                        consumePipelineBuilder.Use(
                            _ => ctx =>
                            {
                                var deserializedMessage = messageSerializationStrategy.DeserializeMessage(ctx.Properties, ctx.Body);
                                var handler = x.Item2.GetHandler(deserializedMessage.MessageType);
                                return new ValueTask<AckStrategyAsync>(handler(deserializedMessage, ctx.ReceivedInfo, ctx.CancellationToken));
                            }
                        ).Build()
                    )
                )
            ).ToDictionary(x => x.Key, x => x.Value)
        );
        var consumer = consumerFactory.CreateConsumer(consumerConfiguration);
<<<<<<< HEAD
        await consumer.StartConsumingAsync();
=======
        consumer.StartConsumingAsync().GetAwaiter().GetResult();
>>>>>>> eaa3ade7
        return consumer;
    }

    /// <inheritdoc />
    public IPullingConsumer<PullResult> CreatePullingConsumer(in Queue queue, bool autoAck = true)
    {
        var options = new PullingConsumerOptions(autoAck, configuration.Timeout);
        return pullingConsumerFactory.CreateConsumer(queue, options);
    }

    /// <inheritdoc />
    public IPullingConsumer<PullResult<T>> CreatePullingConsumer<T>(in Queue queue, bool autoAck = true)
    {
        var options = new PullingConsumerOptions(autoAck, configuration.Timeout);
        return pullingConsumerFactory.CreateConsumer<T>(queue, options);
    }

    #endregion
<<<<<<< HEAD

    /// <inheritdoc />
    public event EventHandler<ConnectedEventArgs> Connected;

    /// <inheritdoc />
    public event EventHandler<DisconnectedEventArgs> Disconnected;
=======
>>>>>>> eaa3ade7

    /// <inheritdoc />
    public event EventHandler<ConnectedEventArgs>? Connected;

    /// <inheritdoc />
    public event EventHandler<DisconnectedEventArgs>? Disconnected;

    /// <inheritdoc />
    public event EventHandler<BlockedEventArgs>? Blocked;

    /// <inheritdoc />
<<<<<<< HEAD
=======
    public event EventHandler<UnblockedEventArgs>? Unblocked;

    /// <inheritdoc />
    public event EventHandler<MessageReturnedEventArgs>? MessageReturned;

    /// <inheritdoc />
>>>>>>> eaa3ade7
    public virtual void Dispose()
    {
        if (disposed) return;

        disposed = true;

        foreach (var eventSubscription in eventSubscriptions)
            eventSubscription.Dispose();

        Connected -= advancedBusEventHandlers.Connected;
        Disconnected -= advancedBusEventHandlers.Disconnected;
        Blocked -= advancedBusEventHandlers.Blocked;
        Unblocked -= advancedBusEventHandlers.Unblocked;
        MessageReturned -= advancedBusEventHandlers.MessageReturned;
    }

    #region Publish

    /// <inheritdoc />
    public virtual async Task PublishAsync(
        string exchange,
        string routingKey,
        bool? mandatory,
        bool? publisherConfirms,
        IMessage message,
        CancellationToken cancellationToken
    )
    {
        using var serializedMessage = messageSerializationStrategy.SerializeMessage(message);
        await PublishAsync(
            exchange, routingKey, mandatory, publisherConfirms, serializedMessage.Properties, serializedMessage.Body, cancellationToken
        ).ConfigureAwait(false);
    }

    /// <inheritdoc />
    public virtual async Task PublishAsync(
        string exchange,
        string routingKey,
        bool? mandatory,
        bool? publisherConfirms,
        MessageProperties properties,
        ReadOnlyMemory<byte> body,
        CancellationToken cancellationToken
    )
    {
        using var cts = cancellationToken.WithTimeout(configuration.Timeout);

        await produceDelegate(new ProduceContext(exchange, routingKey, mandatory ?? configuration.MandatoryPublish,
            publisherConfirms ?? configuration.PublisherConfirms, properties, body, serviceResolver, cts.Token)).ConfigureAwait(false);
    }

    #endregion

    #region Topology

    /// <inheritdoc />
    public async Task<QueueStats> GetQueueStatsAsync(string queue, CancellationToken cancellationToken)
    {
        using var cts = cancellationToken.WithTimeout(configuration.Timeout);

        var declareResult = await persistentChannelDispatcher.InvokeAsync(
            async x => await x.QueueDeclarePassiveAsync(queue, cancellationToken),
            PersistentChannelDispatchOptions.ConsumerTopology,
            cts.Token
        ).ConfigureAwait(false);

        if (logger.IsEnabled(LogLevel.Debug))
        {
<<<<<<< HEAD
            logger.DebugFormat(
=======
            logger.LogDebug(
>>>>>>> eaa3ade7
                "{queue} has {messagesCount} messages and {consumersCount} consumers.",
                queue,
                declareResult.MessageCount,
                declareResult.ConsumerCount
            );
        }

        return new QueueStats(declareResult.MessageCount, declareResult.ConsumerCount);
    }

    /// <inheritdoc />
    public async Task QueueDeclarePassiveAsync(string queue, CancellationToken cancellationToken = default)
    {
        using var cts = cancellationToken.WithTimeout(configuration.Timeout);

        await persistentChannelDispatcher.InvokeAsync(
            async x => await x.QueueDeclarePassiveAsync(queue, cancellationToken),
            PersistentChannelDispatchOptions.ConsumerTopology,
            cts.Token
        ).ConfigureAwait(false);

        if (logger.IsEnabled(LogLevel.Debug))
        {
<<<<<<< HEAD
            logger.Debug("Passive declared queue {queue}", queue);
=======
            logger.LogDebug("Passive declared queue {queue}", queue);
>>>>>>> eaa3ade7
        }
    }

    /// <inheritdoc />
    public async Task<Queue> QueueDeclareAsync(
        string queue,
        bool durable,
        bool exclusive,
        bool autoDelete,
<<<<<<< HEAD
        IDictionary<string, object> arguments,
=======
        IDictionary<string, object>? arguments,
>>>>>>> eaa3ade7
        CancellationToken cancellationToken
    )
    {
        using var cts = cancellationToken.WithTimeout(configuration.Timeout);

<<<<<<< HEAD
        IDictionary<string, object> nullableArguments = arguments?.ToDictionary(kvp => kvp.Key, kvp => (object)kvp.Value);
=======
        IDictionary<string, object?>? nullableArguments = arguments?.ToDictionary(kvp => kvp.Key, kvp => (object?)kvp.Value);
>>>>>>> eaa3ade7

        var declareResult = await persistentChannelDispatcher.InvokeAsync(
            async x => await x.QueueDeclareAsync(queue, durable, exclusive, autoDelete, nullableArguments, cancellationToken: cancellationToken),
            PersistentChannelDispatchOptions.ConsumerTopology,
            cts.Token
        ).ConfigureAwait(false);

        if (logger.IsEnabled(LogLevel.Debug))
        {
            logger.LogDebug(
                "Declared queue {queue}: durable={durable}, exclusive={exclusive}, autoDelete={autoDelete}, arguments={arguments}",
                declareResult.QueueName,
                durable,
                exclusive,
                autoDelete,
                arguments?.Stringify()
            );
        }

        return new Queue(declareResult.QueueName, durable, exclusive, autoDelete, arguments);
    }

    /// <inheritdoc />
    public virtual async Task QueueDeleteAsync(
        string queue, bool ifUnused = false, bool ifEmpty = false, CancellationToken cancellationToken = default
    )
    {
        using var cts = cancellationToken.WithTimeout(configuration.Timeout);

        await persistentChannelDispatcher.InvokeAsync(
            async x => await x.QueueDeleteAsync(queue, ifUnused, ifEmpty, cancellationToken: cancellationToken),
            PersistentChannelDispatchOptions.ConsumerTopology,
            cts.Token
        ).ConfigureAwait(false);

        if (logger.IsEnabled(LogLevel.Debug))
        {
<<<<<<< HEAD
            logger.DebugFormat("Deleted queue {queue}", queue);
=======
            logger.LogDebug("Deleted queue {queue}", queue);
>>>>>>> eaa3ade7
        }
    }

    /// <inheritdoc />
    public virtual async Task QueuePurgeAsync(string queue, CancellationToken cancellationToken)
    {
        using var cts = cancellationToken.WithTimeout(configuration.Timeout);

        await persistentChannelDispatcher.InvokeAsync(
            async x => await x.QueuePurgeAsync(queue, cancellationToken),
            PersistentChannelDispatchOptions.ConsumerTopology,
            cts.Token
        ).ConfigureAwait(false);

        if (logger.IsEnabled(LogLevel.Debug))
        {
<<<<<<< HEAD
            logger.DebugFormat("Purged queue {queue}", queue);
=======
            logger.LogDebug("Purged queue {queue}", queue);
>>>>>>> eaa3ade7
        }
    }

    /// <inheritdoc />
    public async Task ExchangeDeclarePassiveAsync(string exchange, CancellationToken cancellationToken = default)
    {
        using var cts = cancellationToken.WithTimeout(configuration.Timeout);

        await persistentChannelDispatcher.InvokeAsync(
            async x => await x.ExchangeDeclarePassiveAsync(exchange, cancellationToken),
            PersistentChannelDispatchOptions.ProducerTopology,
            cts.Token
        ).ConfigureAwait(false);

        if (logger.IsEnabled(LogLevel.Debug))
        {
<<<<<<< HEAD
            logger.DebugFormat("Passive declared exchange {exchange}", exchange);
=======
            logger.LogDebug("Passive declared exchange {exchange}", exchange);
>>>>>>> eaa3ade7
        }
    }

    /// <inheritdoc />
    public async Task<Exchange> ExchangeDeclareAsync(
        string exchange,
        string type,
        bool durable,
        bool autoDelete,
<<<<<<< HEAD
        IDictionary<string, object> arguments,
=======
        IDictionary<string, object>? arguments,
>>>>>>> eaa3ade7
        CancellationToken cancellationToken
    )
    {
        using var cts = cancellationToken.WithTimeout(configuration.Timeout);

<<<<<<< HEAD
        IDictionary<string, object> nullableArguments = arguments?.ToDictionary(kvp => kvp.Key, kvp => (object)kvp.Value);
=======
        IDictionary<string, object?>? nullableArguments = arguments?.ToDictionary(kvp => kvp.Key, kvp => (object?)kvp.Value);
>>>>>>> eaa3ade7

        await persistentChannelDispatcher.InvokeAsync(
            async x => await x.ExchangeDeclareAsync(exchange, type, durable, autoDelete, nullableArguments, cancellationToken: cancellationToken),
            PersistentChannelDispatchOptions.ProducerTopology,
            cts.Token
        ).ConfigureAwait(false);

        if (logger.IsEnabled(LogLevel.Debug))
        {
<<<<<<< HEAD
            logger.Debug(
=======
            logger.LogDebug(
>>>>>>> eaa3ade7
                "Declared exchange {exchange}: type={type}, durable={durable}, autoDelete={autoDelete}, arguments={arguments}",
                exchange,
                type,
                durable,
                autoDelete,
                arguments?.Stringify()
            );
        }

        return new Exchange(exchange, type, durable, autoDelete, arguments);
    }

    /// <inheritdoc />
    public virtual async Task ExchangeDeleteAsync(
        string exchange, bool ifUnused = false, CancellationToken cancellationToken = default
    )
    {
        using var cts = cancellationToken.WithTimeout(configuration.Timeout);

        await persistentChannelDispatcher.InvokeAsync(
            async x => await x.ExchangeDeleteAsync(exchange, ifUnused, cancellationToken: cancellationToken),
            PersistentChannelDispatchOptions.ProducerTopology,
            cts.Token
        ).ConfigureAwait(false);

        if (logger.IsEnabled(LogLevel.Debug))
        {
<<<<<<< HEAD
            logger.DebugFormat("Deleted exchange {exchange}", exchange);
=======
            logger.LogDebug("Deleted exchange {exchange}", exchange);
>>>>>>> eaa3ade7
        }
    }

    /// <inheritdoc />
    public virtual async Task QueueBindAsync(
        string queue,
        string exchange,
        string routingKey,
        IDictionary<string, object>? arguments,
        CancellationToken cancellationToken
    )
    {
        using var cts = cancellationToken.WithTimeout(configuration.Timeout);

<<<<<<< HEAD
        IDictionary<string, object> nullableArguments = arguments?.ToDictionary(kvp => kvp.Key, kvp => (object)kvp.Value);
=======
        IDictionary<string, object?>? nullableArguments = arguments?.ToDictionary(kvp => kvp.Key, kvp => (object?)kvp.Value);
>>>>>>> eaa3ade7

        await persistentChannelDispatcher.InvokeAsync(
            async x => await x.QueueBindAsync(queue, exchange, routingKey, nullableArguments, cancellationToken: cancellationToken),
            PersistentChannelDispatchOptions.ConsumerTopology,
            cts.Token
        ).ConfigureAwait(false);

        if (logger.IsEnabled(LogLevel.Debug))
        {
<<<<<<< HEAD
            logger.Debug(
=======
            logger.LogDebug(
>>>>>>> eaa3ade7
                "Bound queue {queue} to exchange {exchange} with routing key {routingKey} and arguments {arguments}",
                queue,
                exchange,
                routingKey,
                arguments?.Stringify()
            );
        }
    }

    /// <inheritdoc />
    public virtual async Task QueueUnbindAsync(
        string queue,
        string exchange,
        string routingKey,
        IDictionary<string, object>? arguments,
        CancellationToken cancellationToken
    )
    {
        using var cts = cancellationToken.WithTimeout(configuration.Timeout);

<<<<<<< HEAD
        IDictionary<string, object> nullableArguments = arguments?.ToDictionary(kvp => kvp.Key, kvp => (object)kvp.Value);
=======
        IDictionary<string, object?>? nullableArguments = arguments?.ToDictionary(kvp => kvp.Key, kvp => (object?)kvp.Value);
>>>>>>> eaa3ade7

        await persistentChannelDispatcher.InvokeAsync(
            async x => await x.QueueUnbindAsync(queue, exchange, routingKey, nullableArguments, cancellationToken),
            PersistentChannelDispatchOptions.ConsumerTopology,
            cts.Token
        ).ConfigureAwait(false);

        if (logger.IsEnabled(LogLevel.Debug))
        {
<<<<<<< HEAD
            logger.Debug(
=======
            logger.LogDebug(
>>>>>>> eaa3ade7
                "Unbound queue {queue} from exchange {exchange} with routing key {routingKey} and arguments {arguments}",
                queue,
                exchange,
                routingKey,
                arguments?.Stringify()
            );
        }
    }

    /// <inheritdoc />
    public virtual async Task ExchangeBindAsync(
        string destinationExchange,
        string sourceExchange,
        string routingKey,
        IDictionary<string, object>? arguments,
        CancellationToken cancellationToken
    )
    {
        using var cts = cancellationToken.WithTimeout(configuration.Timeout);

<<<<<<< HEAD
        IDictionary<string, object> nullableArguments = arguments?.ToDictionary(kvp => kvp.Key, kvp => (object)kvp.Value);
=======
        IDictionary<string, object?>? nullableArguments = arguments?.ToDictionary(kvp => kvp.Key, kvp => (object?)kvp.Value);
>>>>>>> eaa3ade7

        await persistentChannelDispatcher.InvokeAsync(
            async x => await x.ExchangeBindAsync(destinationExchange, sourceExchange, routingKey, nullableArguments, cancellationToken: cancellationToken),
            PersistentChannelDispatchOptions.ProducerTopology,
            cts.Token
        ).ConfigureAwait(false);

        if (logger.IsEnabled(LogLevel.Debug))
        {
<<<<<<< HEAD
            logger.Debug(
=======
            logger.LogDebug(
>>>>>>> eaa3ade7
                "Bound destination exchange {destinationExchange} to source exchange {sourceExchange} with routing key {routingKey} and arguments {arguments}",
                destinationExchange,
                sourceExchange,
                routingKey,
                arguments?.Stringify()
            );
        }
    }

    /// <inheritdoc />
    public virtual async Task ExchangeUnbindAsync(
        string destinationExchange,
        string sourceExchange,
        string routingKey,
        IDictionary<string, object>? arguments,
        CancellationToken cancellationToken
    )
    {
        using var cts = cancellationToken.WithTimeout(configuration.Timeout);

<<<<<<< HEAD
        IDictionary<string, object> nullableArguments = arguments?.ToDictionary(kvp => kvp.Key, kvp => (object)kvp.Value);
=======
        IDictionary<string, object?>? nullableArguments = arguments?.ToDictionary(kvp => kvp.Key, kvp => (object?)kvp.Value);
>>>>>>> eaa3ade7

        await persistentChannelDispatcher.InvokeAsync(
            async x => await x.ExchangeUnbindAsync(destinationExchange, sourceExchange, routingKey, nullableArguments, cancellationToken: cancellationToken),
            PersistentChannelDispatchOptions.ProducerTopology,
            cts.Token
        ).ConfigureAwait(false);

        if (logger.IsEnabled(LogLevel.Debug))
        {
<<<<<<< HEAD
            logger.Debug(
=======
            logger.LogDebug(
>>>>>>> eaa3ade7
                "Unbound destination exchange {destinationExchange} from source exchange {sourceExchange} with routing key {routingKey} and arguments {arguments}",
                destinationExchange,
                sourceExchange,
                routingKey,
                arguments?.Stringify()
            );
        }
    }

    #endregion

    private IPersistentConnection GetConnection(PersistentConnectionType type) =>
        type switch
        {
            PersistentConnectionType.Producer => producerConnection,
            PersistentConnectionType.Consumer => consumerConnection,
            _ => throw new ArgumentOutOfRangeException(nameof(type), type, null)
        };

    private Task OnConnectionCreated(ConnectionCreatedEvent messageEvent)
    {
        Connected?.Invoke(
            this,
            new ConnectedEventArgs(messageEvent.Type, messageEvent.Endpoint.HostName, messageEvent.Endpoint.Port)
        );
        return Task.CompletedTask;
    }

    private Task OnConnectionRecovered(ConnectionRecoveredEvent messageEvent)
    {
        Connected?.Invoke(
            this,
            new ConnectedEventArgs(messageEvent.Type, messageEvent.Endpoint.HostName, messageEvent.Endpoint.Port)
        );
        return Task.CompletedTask;
    }

    private Task OnConnectionDisconnected(ConnectionDisconnectedEvent messageEvent)
    {
        Disconnected?.Invoke(
            this,
            new DisconnectedEventArgs(messageEvent.Type, messageEvent.Endpoint.HostName, messageEvent.Endpoint.Port, messageEvent.Reason)
        );
        return Task.CompletedTask;
    }

    private Task OnConnectionBlocked(ConnectionBlockedEvent messageEvent)
    {
        Blocked?.Invoke(this, new BlockedEventArgs(messageEvent.Type, messageEvent.Reason));
        return Task.CompletedTask;
    }

    private Task OnConnectionUnblocked(ConnectionUnblockedEvent messageEvent)
    {
        Unblocked?.Invoke(this, new UnblockedEventArgs(messageEvent.Type));
        return Task.CompletedTask;
    }

    private Task OnMessageReturned(ReturnedMessageEvent messageEvent)
    {
        MessageReturned?.Invoke(this, new MessageReturnedEventArgs(messageEvent.Body, messageEvent.Properties, messageEvent.Info));
        return Task.CompletedTask;
    }

    private async ValueTask PublishInternalAsync(ProduceContext context)
<<<<<<< HEAD
    {
        if (context.PublisherConfirms)
        {
            while (true)
            {
                var pendingConfirmation = await persistentChannelDispatcher.InvokeAsync<IPublishPendingConfirmation, BasicPublishWithConfirmsAction>(
                    new BasicPublishWithConfirmsAction(
                        confirmationListener, context.Exchange, context.RoutingKey, context.Mandatory, context.Properties, context.Body
                    ),
                    PersistentChannelDispatchOptions.ProducerPublishWithConfirms,
                    context.CancellationToken
                ).ConfigureAwait(false);

                try
                {
                    await pendingConfirmation.WaitAsync(context.CancellationToken).ConfigureAwait(false);
                    break;
                }
                catch (PublishInterruptedException)
                {
                }
            }
        }
        else
        {
            await persistentChannelDispatcher.InvokeAsync<bool, BasicPublishAction>(
                new BasicPublishAction(context.Exchange, context.RoutingKey, context.Mandatory, context.Properties, context.Body),
                PersistentChannelDispatchOptions.ProducerPublish,
                context.CancellationToken
            ).ConfigureAwait(false);
        }

        if (logger.IsDebugEnabled())
        {
            logger.Debug(
                "Published to exchange {exchange} with routingKey={routingKey} and correlationId={correlationId}",
                context.Exchange,
                context.RoutingKey,
                context.Properties.CorrelationId
            );
        }

        await eventBus.PublishAsync(
            new PublishedMessageEvent(context.Exchange, context.RoutingKey, context.Properties, context.Body)
        );
    }

    private readonly struct BasicPublishAction : IPersistentChannelAction<bool>
    {
=======
    {
        if (context.PublisherConfirms)
        {
            while (true)
            {
                var pendingConfirmation = await persistentChannelDispatcher.InvokeAsync<IPublishPendingConfirmation, BasicPublishWithConfirmsAction>(
                    new BasicPublishWithConfirmsAction(
                        confirmationListener, context.Exchange, context.RoutingKey, context.Mandatory, context.Properties, context.Body
                    ),
                    PersistentChannelDispatchOptions.ProducerPublishWithConfirms,
                    context.CancellationToken
                ).ConfigureAwait(false);

                try
                {
                    await pendingConfirmation.WaitAsync(context.CancellationToken).ConfigureAwait(false);
                    break;
                }
                catch (PublishInterruptedException)
                {
                }
            }
        }
        else
        {
            await persistentChannelDispatcher.InvokeAsync<bool, BasicPublishAction>(
                new BasicPublishAction(context.Exchange, context.RoutingKey, context.Mandatory, context.Properties, context.Body),
                PersistentChannelDispatchOptions.ProducerPublish,
                context.CancellationToken
            ).ConfigureAwait(false);
        }

        if (logger.IsEnabled(LogLevel.Debug))
        {
            logger.LogDebug(
                "Published to exchange {exchange} with routingKey={routingKey} and correlationId={correlationId}",
                context.Exchange,
                context.RoutingKey,
                context.Properties.CorrelationId
            );
        }

        eventBus.Publish(
            new PublishedMessageEvent(context.Exchange, context.RoutingKey, context.Properties, context.Body)
        );
    }

    private readonly struct BasicPublishAction : IPersistentChannelAction<bool>
    {
>>>>>>> eaa3ade7
        private readonly string exchange;
        private readonly string routingKey;
        private readonly bool mandatory;
        private readonly MessageProperties properties;
        private readonly ReadOnlyMemory<byte> body;

        public BasicPublishAction(
            string exchange,
            string routingKey,
            bool mandatory,
            in MessageProperties properties,
            in ReadOnlyMemory<byte> body
        )
        {
            this.exchange = exchange;
            this.routingKey = routingKey;
            this.mandatory = mandatory;
            this.properties = properties;
            this.body = body;
        }

        public async Task<bool> InvokeAsync(IChannel channel, CancellationToken cancellationToken = default)
        {
            var basicProperties = new BasicProperties();
            properties.CopyTo(basicProperties);
<<<<<<< HEAD

=======
>>>>>>> eaa3ade7
            await channel.BasicPublishAsync(exchange, routingKey, mandatory, basicProperties, body, cancellationToken);
            return true;
        }
    }

    private readonly struct BasicPublishWithConfirmsAction : IPersistentChannelAction<IPublishPendingConfirmation>
    {
        private readonly IPublishConfirmationListener confirmationListener;
        private readonly string exchange;
        private readonly string routingKey;
        private readonly bool mandatory;
        private readonly MessageProperties properties;
        private readonly ReadOnlyMemory<byte> body;

        public BasicPublishWithConfirmsAction(
            IPublishConfirmationListener confirmationListener,
            string exchange,
            string routingKey,
            bool mandatory,
            in MessageProperties properties,
            in ReadOnlyMemory<byte> body
        )
        {
            this.confirmationListener = confirmationListener;
            this.exchange = exchange;
            this.routingKey = routingKey;
            this.mandatory = mandatory;
            this.properties = properties;
            this.body = body;
        }

        public async Task<IPublishPendingConfirmation> InvokeAsync(IChannel channel, CancellationToken cancellationToken = default)
        {
<<<<<<< HEAD
            var confirmation = await confirmationListener.CreatePendingConfirmationAsync(channel, cancellationToken);
=======
            var confirmation = await confirmationListener.CreatePendingConfirmation(channel, cancellationToken);
>>>>>>> eaa3ade7
            var basicProperties = new BasicProperties();
            properties.SetConfirmationId(confirmation.Id).CopyTo(basicProperties);

            try
            {
                await channel.BasicPublishAsync(exchange, routingKey, mandatory, basicProperties, body, cancellationToken);
            }
            catch (Exception)
            {
                confirmation.Cancel();
                throw;
            }

            return confirmation;
        }
    }
}<|MERGE_RESOLUTION|>--- conflicted
+++ resolved
@@ -84,38 +84,14 @@
             this.eventBus.Subscribe<ConnectionUnblockedEvent>(OnConnectionUnblocked),
             this.eventBus.Subscribe<ReturnedMessageEvent>(OnMessageReturned)
         ];
-<<<<<<< HEAD
 
         produceDelegate = producePipelineBuilder.Use(_ => PublishInternalAsync).Build();
-=======
-
-        produceDelegate = producePipelineBuilder.Use(_ => PublishInternalAsync).Build();
-    }
-
-    /// <inheritdoc />
-    [Obsolete("IsConnected is deprecated because it is misleading. Please use GetConnectionStatus instead")]
+    }
     public bool IsConnected =>
         (from PersistentConnectionType type in Enum.GetValues(typeof(PersistentConnectionType)) select GetConnection(type))
         .All(connection => connection.Status.State == PersistentConnectionState.Connected);
 
     /// <inheritdoc />
-    [Obsolete("IsConnected is deprecated because it is misleading. Please use GetConnectionStatus instead")]
-    public async Task ConnectAsync(CancellationToken cancellationToken = default)
-    {
-        foreach (PersistentConnectionType type in Enum.GetValues(typeof(PersistentConnectionType)))
-        {
-            try
-            {
-                await EnsureConnectedAsync(type, cancellationToken).ConfigureAwait(false);
-            }
-            catch (AlreadyClosedException)
-            {
-            }
-        }
->>>>>>> eaa3ade7
-    }
-
-    /// <inheritdoc />
     public PersistentConnectionStatus GetConnectionStatus(PersistentConnectionType type)
     {
         var connection = GetConnection(type);
@@ -123,18 +99,10 @@
     }
 
     /// <inheritdoc />
-<<<<<<< HEAD
     public async Task EnsureConnectedAsync(PersistentConnectionType type, CancellationToken cancellationToken = default)
     {
         var connection = GetConnection(type);
         await connection.ConnectAsync();
-=======
-    public Task EnsureConnectedAsync(PersistentConnectionType type, CancellationToken cancellationToken = default)
-    {
-        var connection = GetConnection(type);
-        connection.EnsureConnected();
-        return Task.CompletedTask;
->>>>>>> eaa3ade7
     }
 
     #region Consume
@@ -178,11 +146,7 @@
             ).ToDictionary(x => x.Key, x => x.Value)
         );
         var consumer = consumerFactory.CreateConsumer(consumerConfiguration);
-<<<<<<< HEAD
         await consumer.StartConsumingAsync();
-=======
-        consumer.StartConsumingAsync().GetAwaiter().GetResult();
->>>>>>> eaa3ade7
         return consumer;
     }
 
@@ -201,35 +165,24 @@
     }
 
     #endregion
-<<<<<<< HEAD
+
 
     /// <inheritdoc />
     public event EventHandler<ConnectedEventArgs> Connected;
 
     /// <inheritdoc />
     public event EventHandler<DisconnectedEventArgs> Disconnected;
-=======
->>>>>>> eaa3ade7
-
-    /// <inheritdoc />
-    public event EventHandler<ConnectedEventArgs>? Connected;
-
-    /// <inheritdoc />
-    public event EventHandler<DisconnectedEventArgs>? Disconnected;
-
-    /// <inheritdoc />
-    public event EventHandler<BlockedEventArgs>? Blocked;
-
-    /// <inheritdoc />
-<<<<<<< HEAD
-=======
-    public event EventHandler<UnblockedEventArgs>? Unblocked;
-
-    /// <inheritdoc />
-    public event EventHandler<MessageReturnedEventArgs>? MessageReturned;
-
-    /// <inheritdoc />
->>>>>>> eaa3ade7
+
+    /// <inheritdoc />
+    public event EventHandler<BlockedEventArgs> Blocked;
+
+    /// <inheritdoc />
+    public event EventHandler<UnblockedEventArgs> Unblocked;
+
+    /// <inheritdoc />
+    public event EventHandler<MessageReturnedEventArgs> MessageReturned;
+
+    /// <inheritdoc />
     public virtual void Dispose()
     {
         if (disposed) return;
@@ -298,11 +251,7 @@
 
         if (logger.IsEnabled(LogLevel.Debug))
         {
-<<<<<<< HEAD
-            logger.DebugFormat(
-=======
             logger.LogDebug(
->>>>>>> eaa3ade7
                 "{queue} has {messagesCount} messages and {consumersCount} consumers.",
                 queue,
                 declareResult.MessageCount,
@@ -326,11 +275,7 @@
 
         if (logger.IsEnabled(LogLevel.Debug))
         {
-<<<<<<< HEAD
-            logger.Debug("Passive declared queue {queue}", queue);
-=======
             logger.LogDebug("Passive declared queue {queue}", queue);
->>>>>>> eaa3ade7
         }
     }
 
@@ -340,21 +285,13 @@
         bool durable,
         bool exclusive,
         bool autoDelete,
-<<<<<<< HEAD
         IDictionary<string, object> arguments,
-=======
-        IDictionary<string, object>? arguments,
->>>>>>> eaa3ade7
         CancellationToken cancellationToken
     )
     {
         using var cts = cancellationToken.WithTimeout(configuration.Timeout);
 
-<<<<<<< HEAD
         IDictionary<string, object> nullableArguments = arguments?.ToDictionary(kvp => kvp.Key, kvp => (object)kvp.Value);
-=======
-        IDictionary<string, object?>? nullableArguments = arguments?.ToDictionary(kvp => kvp.Key, kvp => (object?)kvp.Value);
->>>>>>> eaa3ade7
 
         var declareResult = await persistentChannelDispatcher.InvokeAsync(
             async x => await x.QueueDeclareAsync(queue, durable, exclusive, autoDelete, nullableArguments, cancellationToken: cancellationToken),
@@ -392,11 +329,7 @@
 
         if (logger.IsEnabled(LogLevel.Debug))
         {
-<<<<<<< HEAD
-            logger.DebugFormat("Deleted queue {queue}", queue);
-=======
             logger.LogDebug("Deleted queue {queue}", queue);
->>>>>>> eaa3ade7
         }
     }
 
@@ -413,11 +346,7 @@
 
         if (logger.IsEnabled(LogLevel.Debug))
         {
-<<<<<<< HEAD
-            logger.DebugFormat("Purged queue {queue}", queue);
-=======
             logger.LogDebug("Purged queue {queue}", queue);
->>>>>>> eaa3ade7
         }
     }
 
@@ -434,11 +363,7 @@
 
         if (logger.IsEnabled(LogLevel.Debug))
         {
-<<<<<<< HEAD
-            logger.DebugFormat("Passive declared exchange {exchange}", exchange);
-=======
             logger.LogDebug("Passive declared exchange {exchange}", exchange);
->>>>>>> eaa3ade7
         }
     }
 
@@ -448,21 +373,13 @@
         string type,
         bool durable,
         bool autoDelete,
-<<<<<<< HEAD
         IDictionary<string, object> arguments,
-=======
-        IDictionary<string, object>? arguments,
->>>>>>> eaa3ade7
         CancellationToken cancellationToken
     )
     {
         using var cts = cancellationToken.WithTimeout(configuration.Timeout);
 
-<<<<<<< HEAD
         IDictionary<string, object> nullableArguments = arguments?.ToDictionary(kvp => kvp.Key, kvp => (object)kvp.Value);
-=======
-        IDictionary<string, object?>? nullableArguments = arguments?.ToDictionary(kvp => kvp.Key, kvp => (object?)kvp.Value);
->>>>>>> eaa3ade7
 
         await persistentChannelDispatcher.InvokeAsync(
             async x => await x.ExchangeDeclareAsync(exchange, type, durable, autoDelete, nullableArguments, cancellationToken: cancellationToken),
@@ -472,11 +389,7 @@
 
         if (logger.IsEnabled(LogLevel.Debug))
         {
-<<<<<<< HEAD
-            logger.Debug(
-=======
             logger.LogDebug(
->>>>>>> eaa3ade7
                 "Declared exchange {exchange}: type={type}, durable={durable}, autoDelete={autoDelete}, arguments={arguments}",
                 exchange,
                 type,
@@ -504,11 +417,7 @@
 
         if (logger.IsEnabled(LogLevel.Debug))
         {
-<<<<<<< HEAD
-            logger.DebugFormat("Deleted exchange {exchange}", exchange);
-=======
             logger.LogDebug("Deleted exchange {exchange}", exchange);
->>>>>>> eaa3ade7
         }
     }
 
@@ -517,17 +426,13 @@
         string queue,
         string exchange,
         string routingKey,
-        IDictionary<string, object>? arguments,
+        IDictionary<string, object> arguments,
         CancellationToken cancellationToken
     )
     {
         using var cts = cancellationToken.WithTimeout(configuration.Timeout);
 
-<<<<<<< HEAD
         IDictionary<string, object> nullableArguments = arguments?.ToDictionary(kvp => kvp.Key, kvp => (object)kvp.Value);
-=======
-        IDictionary<string, object?>? nullableArguments = arguments?.ToDictionary(kvp => kvp.Key, kvp => (object?)kvp.Value);
->>>>>>> eaa3ade7
 
         await persistentChannelDispatcher.InvokeAsync(
             async x => await x.QueueBindAsync(queue, exchange, routingKey, nullableArguments, cancellationToken: cancellationToken),
@@ -537,11 +442,7 @@
 
         if (logger.IsEnabled(LogLevel.Debug))
         {
-<<<<<<< HEAD
-            logger.Debug(
-=======
             logger.LogDebug(
->>>>>>> eaa3ade7
                 "Bound queue {queue} to exchange {exchange} with routing key {routingKey} and arguments {arguments}",
                 queue,
                 exchange,
@@ -556,17 +457,13 @@
         string queue,
         string exchange,
         string routingKey,
-        IDictionary<string, object>? arguments,
+        IDictionary<string, object> arguments,
         CancellationToken cancellationToken
     )
     {
         using var cts = cancellationToken.WithTimeout(configuration.Timeout);
 
-<<<<<<< HEAD
         IDictionary<string, object> nullableArguments = arguments?.ToDictionary(kvp => kvp.Key, kvp => (object)kvp.Value);
-=======
-        IDictionary<string, object?>? nullableArguments = arguments?.ToDictionary(kvp => kvp.Key, kvp => (object?)kvp.Value);
->>>>>>> eaa3ade7
 
         await persistentChannelDispatcher.InvokeAsync(
             async x => await x.QueueUnbindAsync(queue, exchange, routingKey, nullableArguments, cancellationToken),
@@ -576,11 +473,7 @@
 
         if (logger.IsEnabled(LogLevel.Debug))
         {
-<<<<<<< HEAD
-            logger.Debug(
-=======
             logger.LogDebug(
->>>>>>> eaa3ade7
                 "Unbound queue {queue} from exchange {exchange} with routing key {routingKey} and arguments {arguments}",
                 queue,
                 exchange,
@@ -595,17 +488,13 @@
         string destinationExchange,
         string sourceExchange,
         string routingKey,
-        IDictionary<string, object>? arguments,
+        IDictionary<string, object> arguments,
         CancellationToken cancellationToken
     )
     {
         using var cts = cancellationToken.WithTimeout(configuration.Timeout);
 
-<<<<<<< HEAD
         IDictionary<string, object> nullableArguments = arguments?.ToDictionary(kvp => kvp.Key, kvp => (object)kvp.Value);
-=======
-        IDictionary<string, object?>? nullableArguments = arguments?.ToDictionary(kvp => kvp.Key, kvp => (object?)kvp.Value);
->>>>>>> eaa3ade7
 
         await persistentChannelDispatcher.InvokeAsync(
             async x => await x.ExchangeBindAsync(destinationExchange, sourceExchange, routingKey, nullableArguments, cancellationToken: cancellationToken),
@@ -615,11 +504,7 @@
 
         if (logger.IsEnabled(LogLevel.Debug))
         {
-<<<<<<< HEAD
-            logger.Debug(
-=======
             logger.LogDebug(
->>>>>>> eaa3ade7
                 "Bound destination exchange {destinationExchange} to source exchange {sourceExchange} with routing key {routingKey} and arguments {arguments}",
                 destinationExchange,
                 sourceExchange,
@@ -634,17 +519,13 @@
         string destinationExchange,
         string sourceExchange,
         string routingKey,
-        IDictionary<string, object>? arguments,
+        IDictionary<string, object> arguments,
         CancellationToken cancellationToken
     )
     {
         using var cts = cancellationToken.WithTimeout(configuration.Timeout);
 
-<<<<<<< HEAD
         IDictionary<string, object> nullableArguments = arguments?.ToDictionary(kvp => kvp.Key, kvp => (object)kvp.Value);
-=======
-        IDictionary<string, object?>? nullableArguments = arguments?.ToDictionary(kvp => kvp.Key, kvp => (object?)kvp.Value);
->>>>>>> eaa3ade7
 
         await persistentChannelDispatcher.InvokeAsync(
             async x => await x.ExchangeUnbindAsync(destinationExchange, sourceExchange, routingKey, nullableArguments, cancellationToken: cancellationToken),
@@ -654,11 +535,7 @@
 
         if (logger.IsEnabled(LogLevel.Debug))
         {
-<<<<<<< HEAD
-            logger.Debug(
-=======
             logger.LogDebug(
->>>>>>> eaa3ade7
                 "Unbound destination exchange {destinationExchange} from source exchange {sourceExchange} with routing key {routingKey} and arguments {arguments}",
                 destinationExchange,
                 sourceExchange,
@@ -724,7 +601,6 @@
     }
 
     private async ValueTask PublishInternalAsync(ProduceContext context)
-<<<<<<< HEAD
     {
         if (context.PublisherConfirms)
         {
@@ -757,56 +633,6 @@
             ).ConfigureAwait(false);
         }
 
-        if (logger.IsDebugEnabled())
-        {
-            logger.Debug(
-                "Published to exchange {exchange} with routingKey={routingKey} and correlationId={correlationId}",
-                context.Exchange,
-                context.RoutingKey,
-                context.Properties.CorrelationId
-            );
-        }
-
-        await eventBus.PublishAsync(
-            new PublishedMessageEvent(context.Exchange, context.RoutingKey, context.Properties, context.Body)
-        );
-    }
-
-    private readonly struct BasicPublishAction : IPersistentChannelAction<bool>
-    {
-=======
-    {
-        if (context.PublisherConfirms)
-        {
-            while (true)
-            {
-                var pendingConfirmation = await persistentChannelDispatcher.InvokeAsync<IPublishPendingConfirmation, BasicPublishWithConfirmsAction>(
-                    new BasicPublishWithConfirmsAction(
-                        confirmationListener, context.Exchange, context.RoutingKey, context.Mandatory, context.Properties, context.Body
-                    ),
-                    PersistentChannelDispatchOptions.ProducerPublishWithConfirms,
-                    context.CancellationToken
-                ).ConfigureAwait(false);
-
-                try
-                {
-                    await pendingConfirmation.WaitAsync(context.CancellationToken).ConfigureAwait(false);
-                    break;
-                }
-                catch (PublishInterruptedException)
-                {
-                }
-            }
-        }
-        else
-        {
-            await persistentChannelDispatcher.InvokeAsync<bool, BasicPublishAction>(
-                new BasicPublishAction(context.Exchange, context.RoutingKey, context.Mandatory, context.Properties, context.Body),
-                PersistentChannelDispatchOptions.ProducerPublish,
-                context.CancellationToken
-            ).ConfigureAwait(false);
-        }
-
         if (logger.IsEnabled(LogLevel.Debug))
         {
             logger.LogDebug(
@@ -817,14 +643,13 @@
             );
         }
 
-        eventBus.Publish(
+        await eventBus.PublishAsync(
             new PublishedMessageEvent(context.Exchange, context.RoutingKey, context.Properties, context.Body)
         );
     }
 
     private readonly struct BasicPublishAction : IPersistentChannelAction<bool>
     {
->>>>>>> eaa3ade7
         private readonly string exchange;
         private readonly string routingKey;
         private readonly bool mandatory;
@@ -850,10 +675,7 @@
         {
             var basicProperties = new BasicProperties();
             properties.CopyTo(basicProperties);
-<<<<<<< HEAD
-
-=======
->>>>>>> eaa3ade7
+
             await channel.BasicPublishAsync(exchange, routingKey, mandatory, basicProperties, body, cancellationToken);
             return true;
         }
@@ -887,11 +709,7 @@
 
         public async Task<IPublishPendingConfirmation> InvokeAsync(IChannel channel, CancellationToken cancellationToken = default)
         {
-<<<<<<< HEAD
             var confirmation = await confirmationListener.CreatePendingConfirmationAsync(channel, cancellationToken);
-=======
-            var confirmation = await confirmationListener.CreatePendingConfirmation(channel, cancellationToken);
->>>>>>> eaa3ade7
             var basicProperties = new BasicProperties();
             properties.SetConfirmationId(confirmation.Id).CopyTo(basicProperties);
 
