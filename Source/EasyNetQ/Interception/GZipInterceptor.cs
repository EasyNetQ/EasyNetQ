--- conflicted
+++ resolved
@@ -20,11 +20,7 @@
                 using var output = new MemoryStream();
                 using (var compressingStream = new GZipStream(output, CompressionMode.Compress))
                     compressingStream.Write(body, 0, message.Body.Length);
-<<<<<<< HEAD
-                return new ProducedMessage(message.Properties, output.ToArray()); // TODO: think of better memory management for interceptors
-=======
                 return new ProducedMessage(message.Properties, output.ToArray()); // TODO: think of a better memory management for interceptors
->>>>>>> aa37c655
             }
             finally
             {
@@ -36,10 +32,7 @@
         public override ConsumedMessage OnConsume(in ConsumedMessage message)
         {
             var body = ArrayPool<byte>.Shared.Rent(message.Body.Length); // most likely rented array is larger than message.Body
-<<<<<<< HEAD
-=======
 
->>>>>>> aa37c655
             try
             {
                 message.Body.CopyTo(body);
