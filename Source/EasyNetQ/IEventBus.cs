using System.Collections.Concurrent;
<<<<<<< HEAD
using System.Collections.Generic;
using System.Threading.Tasks;
using EasyNetQ.Logging;
=======
using Microsoft.Extensions.Logging;
>>>>>>> eaa3ade7

namespace EasyNetQ;

/// <inheritdoc />
public delegate Task TEventHandler<TEvent>(TEvent messageEvent) where TEvent : struct;

/// <summary>
///     An internal pub-sub bus to distribute events within EasyNetQ
/// </summary>
public interface IEventBus
{
    /// <summary>
    ///     Publishes the event
    /// </summary>
    /// <param name="messageEvent">The event</param>
    /// <typeparam name="TEvent">The event type</typeparam>
    Task PublishAsync<TEvent>(TEvent messageEvent) where TEvent : struct;

    /// <summary>
    ///     Subscribes to the event type
    /// </summary>
    /// <param name="eventHandler">The event handler</param>
    /// <typeparam name="TEvent">The event type</typeparam>
    /// <returns>Disposable to unsubscribe</returns>
    IDisposable Subscribe<TEvent>(TEventHandler<TEvent> eventHandler) where TEvent : struct;
}

/// <inheritdoc />
public sealed class EventBus : IEventBus
{
    private readonly ILogger<EventBus> logger;
    private readonly ConcurrentDictionary<Type, object> subscriptions = new();
    private readonly object subscriptionLock = new();

    public EventBus(ILogger<EventBus> logger)
    {
        this.logger = logger;
    }

    /// <inheritdoc />
    public async Task PublishAsync<TEvent>(TEvent messageEvent) where TEvent : struct
    {
        if (!subscriptions.TryGetValue(typeof(TEvent), out var handlers))
            return;

        await ((Handlers<TEvent>)handlers).HandleAsync(messageEvent);
    }

    /// <inheritdoc />
    public IDisposable Subscribe<TEvent>(TEventHandler<TEvent> eventHandler) where TEvent : struct
    {
        if (!subscriptions.TryGetValue(typeof(TEvent), out var handlers))
        {
            lock (subscriptionLock)
            {
                if (!subscriptions.TryGetValue(typeof(TEvent), out handlers))
                {
                    handlers = subscriptions[typeof(TEvent)] = new Handlers<TEvent>(logger);
                }
            }
        }
        var typedHandlers = (Handlers<TEvent>)handlers;
        typedHandlers.Add(eventHandler);
        return new Subscription<TEvent>(typedHandlers, eventHandler);
    }

    private sealed class Handlers<TEvent> where TEvent : struct
    {
        private readonly ILogger logger;
        private readonly object mutex = new();
        private volatile List<TEventHandler<TEvent>> handlers = new();

        public Handlers(ILogger logger)
        {
            this.logger = logger;
        }

        public void Add(TEventHandler<TEvent> eventHandler)
        {
            lock (mutex)
            {
                var newHandlers = new List<TEventHandler<TEvent>>(handlers);
                newHandlers.Add(eventHandler);
                handlers = newHandlers;
            }
        }

        public void Remove(TEventHandler<TEvent> eventHandler)
        {
            lock (mutex)
            {
                var newHandlers = new List<TEventHandler<TEvent>>(handlers);
                newHandlers.Remove(eventHandler);
                handlers = newHandlers;
            }
        }

        public async Task HandleAsync(TEvent messageEvent)
        {
            // ReSharper disable once InconsistentlySynchronizedField
            foreach (var handler in handlers)
                try
                {
                    await handler(messageEvent);
                }
                catch (Exception exception)
                {
<<<<<<< HEAD
                    logger.ErrorException("Failed to handle {event}", exception, messageEvent);
=======
                    logger.LogError(exception, "Failed to handle {event}", @event);
>>>>>>> eaa3ade7
                }
        }
    }

    private sealed class Subscription<TEvent> : IDisposable where TEvent : struct
    {
        private readonly Handlers<TEvent> handlers;
        private readonly TEventHandler<TEvent> eventHandler;

        public Subscription(Handlers<TEvent> handlers, TEventHandler<TEvent> eventHandler)
        {
            this.handlers = handlers;
            this.eventHandler = eventHandler;
        }

        public void Dispose() => handlers.Remove(eventHandler);
    }
}<|MERGE_RESOLUTION|>--- conflicted
+++ resolved
@@ -1,11 +1,6 @@
 using System.Collections.Concurrent;
-<<<<<<< HEAD
-using System.Collections.Generic;
+using Microsoft.Extensions.Logging;
 using System.Threading.Tasks;
-using EasyNetQ.Logging;
-=======
-using Microsoft.Extensions.Logging;
->>>>>>> eaa3ade7
 
 namespace EasyNetQ;
 
@@ -113,11 +108,7 @@
                 }
                 catch (Exception exception)
                 {
-<<<<<<< HEAD
-                    logger.ErrorException("Failed to handle {event}", exception, messageEvent);
-=======
-                    logger.LogError(exception, "Failed to handle {event}", @event);
->>>>>>> eaa3ade7
+                    logger.LogError(exception, "Failed to handle {event}", messageEvent);
                 }
         }
     }
