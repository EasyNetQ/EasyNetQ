--- conflicted
+++ resolved
@@ -4,8 +4,8 @@
 using System.Threading;
 using System.Threading.Tasks;
 using EasyNetQ.Events;
+using EasyNetQ.FluentConfiguration;
 using EasyNetQ.Topology;
-using EasyNetQ.FluentConfiguration;
 
 namespace EasyNetQ.Producer
 {
@@ -82,43 +82,22 @@
 
             var correlationId = Guid.NewGuid();
             var requestType = typeof(TRequest);
-            var tcs = new TaskCompletionSource<TResponse>();
-
-<<<<<<< HEAD
-            var requestType = typeof(TRequest);
-
             var configuration = new RequestConfiguration();
             configure(configuration);
 
-            Timer timer = null;
-#if !NETFX
-            timer = new Timer(state =>
-=======
+            var tcs = new TaskCompletionSource<TResponse>();
+
             var timeout = timeoutStrategy.GetTimeoutSeconds(requestType);
             Timer timer = null;
             if (timeout > 0)
             {
                 timer = new Timer(state =>
->>>>>>> 033520f2
-                {
-                    timer.Dispose();
+                {
+                    ((Timer) state).Dispose();
                     tcs.TrySetException(new TimeoutException(string.Format("Request timed out. CorrelationId: {0}", correlationId.ToString())));
-<<<<<<< HEAD
                 }, null, TimeSpan.FromSeconds(timeoutStrategy.GetTimeoutSeconds(requestType)), disablePeriodicSignaling);
-#else
-            timer = new Timer(state =>
-            {
-                ((Timer)state).Dispose();
-                tcs.TrySetException(new TimeoutException(string.Format("Request timed out. CorrelationId: {0}", correlationId.ToString())));
-            });
-
-             timer.Change(TimeSpan.FromSeconds(timeoutStrategy.GetTimeoutSeconds(requestType)), disablePeriodicSignaling);
-#endif
-=======
-                });
                 timer.Change(TimeSpan.FromSeconds(timeout), disablePeriodicSignaling);
             }
->>>>>>> 033520f2
 
             RegisterErrorHandling(correlationId, timer, tcs);
 
@@ -266,7 +245,7 @@
             var queue = advancedBus.QueueDeclare(routingKey);
             advancedBus.Bind(exchange, queue, routingKey);
 
-            return advancedBus.Consume<TRequest>(queue, (requestMessage, messageReceivedInfo) => ExecuteResponder(responder, requestMessage),
+            return advancedBus.Consume<TRequest>(queue, (requestMessage, messageRecievedInfo) => ExecuteResponder(responder, requestMessage),
                 c => c.WithPrefetchCount(configuration.PrefetchCount));
         }
 
