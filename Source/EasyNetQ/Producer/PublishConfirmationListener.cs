--- conflicted
+++ resolved
@@ -31,11 +31,7 @@
     }
 
     /// <inheritdoc />
-<<<<<<< HEAD
     public async Task<IPublishPendingConfirmation> CreatePendingConfirmationAsync(IChannel channel, CancellationToken cancellationToken = default)
-=======
-    public async Task<IPublishPendingConfirmation> CreatePendingConfirmation(IChannel channel, CancellationToken cancellationToken = default)
->>>>>>> eaa3ade7
     {
         var sequenceNumber = await channel.GetNextPublishSequenceNumberAsync(cancellationToken);
 
@@ -79,13 +75,7 @@
 
     private async Task OnChannelRecovered(ChannelRecoveredEvent messageEvent)
     {
-<<<<<<< HEAD
         var nextPublishSequenceNumber = await messageEvent.Channel.GetNextPublishSequenceNumberAsync();
-=======
-        var nextPublishSequenceNumber = @event.Channel.GetNextPublishSequenceNumberAsync()
-            .ConfigureAwait(false)
-            .GetAwaiter().GetResult();
->>>>>>> eaa3ade7
         if (nextPublishSequenceNumber == 0)
             return;
 
@@ -94,30 +84,15 @@
 
     private async Task OnChannelShutdown(ChannelShutdownEvent messageEvent)
     {
-<<<<<<< HEAD
         var nextPublishSequenceNumber = await messageEvent.Channel.GetNextPublishSequenceNumberAsync();
-=======
-        var nextPublishSequenceNumber = @event.Channel.GetNextPublishSequenceNumberAsync()
-            .ConfigureAwait(false)
-            .GetAwaiter().GetResult();
->>>>>>> eaa3ade7
         if (nextPublishSequenceNumber == 0)
             return;
         InterruptUnconfirmedRequests(messageEvent.Channel.ChannelNumber);
     }
 
-<<<<<<< HEAD
     private async Task OnReturnedMessage(ReturnedMessageEvent messageEvent)
     {
         var nextPublishSequenceNumber = await messageEvent.Channel.GetNextPublishSequenceNumberAsync();
-=======
-    private void OnReturnedMessage(in ReturnedMessageEvent @event)
-    {
-        var nextPublishSequenceNumber = @event.Channel.GetNextPublishSequenceNumberAsync()
-            .ConfigureAwait(false)
-            .GetAwaiter().GetResult();
->>>>>>> eaa3ade7
-
         if (nextPublishSequenceNumber == 0)
             return;
 
