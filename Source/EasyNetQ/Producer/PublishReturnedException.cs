--- conflicted
+++ resolved
@@ -21,17 +21,12 @@
     }
 
     /// <inheritdoc />
-    public PublishReturnedException(string? message) : base(message)
+    public PublishReturnedException(string message) : base(message)
     {
     }
 
     /// <inheritdoc />
-    public PublishReturnedException(string? message, Exception? inner) : base(message, inner)
+    public PublishReturnedException(string message, Exception inner) : base(message, inner)
     {
     }
-<<<<<<< HEAD
-#if NETSTANDARD2_0
-#endif
-=======
->>>>>>> 5f25ad5e
 }