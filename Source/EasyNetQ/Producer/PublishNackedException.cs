using System.Runtime.Serialization;

namespace EasyNetQ.Producer;

/// <summary>
///     This exception indicates that a message was nacked
/// </summary>

public class PublishNackedException : Exception
{
    //
    // For guidelines regarding the creation of new exception types, see
    //    http://msdn.microsoft.com/library/default.asp?url=/library/en-us/cpgenref/html/cpconerrorraisinghandlingguidelines.asp
    // and
    //    http://msdn.microsoft.com/library/default.asp?url=/library/en-us/dncscol/html/csharp07192001.asp
    //

    /// <inheritdoc />
    public PublishNackedException()
    {
    }

    /// <inheritdoc />
    public PublishNackedException(string? message) : base(message)
    {
    }

    /// <inheritdoc />
    public PublishNackedException(string? message, Exception? inner) : base(message, inner)
    {
    }
<<<<<<< HEAD
#if NETSTANDARD2_0
#endif
=======
>>>>>>> 5f25ad5e
}<|MERGE_RESOLUTION|>--- conflicted
+++ resolved
@@ -21,17 +21,12 @@
     }
 
     /// <inheritdoc />
-    public PublishNackedException(string? message) : base(message)
+    public PublishNackedException(string message) : base(message)
     {
     }
 
     /// <inheritdoc />
-    public PublishNackedException(string? message, Exception? inner) : base(message, inner)
+    public PublishNackedException(string message, Exception inner) : base(message, inner)
     {
     }
-<<<<<<< HEAD
-#if NETSTANDARD2_0
-#endif
-=======
->>>>>>> 5f25ad5e
 }