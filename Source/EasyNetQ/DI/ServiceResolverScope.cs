--- conflicted
+++ resolved
@@ -5,12 +5,9 @@
     {
         private readonly IServiceResolver resolver;
 
-<<<<<<< HEAD
-=======
         /// <summary>
         ///     Create ServiceResolverScope
         /// </summary>
->>>>>>> 3b0023af
         public ServiceResolverScope(IServiceResolver resolver)
         {
             this.resolver = resolver;
