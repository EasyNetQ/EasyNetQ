using System.Collections.Concurrent;
using System.Linq.Expressions;

namespace EasyNetQ;

using NonGenericFuturePublishDelegate = Func<IScheduler, object, Type, TimeSpan, Action<IFuturePublishConfiguration>, CancellationToken, Task>;

/// <summary>
///     Various non-generic extensions for <see cref="IScheduler"/>
/// </summary>
public static class NonGenericSchedulerExtensions
{
    private static readonly ConcurrentDictionary<Type, NonGenericFuturePublishDelegate> FuturePublishDelegates = new();

    /// <summary>
    /// Schedule a message to be published at some time in the future
    /// </summary>
    /// <param name="scheduler">The scheduler instance</param>
    /// <param name="message">The message</param>
    /// <param name="messageType">The message type</param>
    /// <param name="delay">The delay for message to publish in future</param>
    /// <param name="cancellationToken">The cancellation token</param>
    public static Task FuturePublishAsync(
        this IScheduler scheduler,
        object message,
        Type messageType,
        TimeSpan delay,
        CancellationToken cancellationToken = default
    ) => scheduler.FuturePublishAsync(message, messageType, delay, _ => { }, cancellationToken);

    /// <summary>
<<<<<<< HEAD
=======
    /// Schedule a message to be published at some time in the future
    /// </summary>
    /// <param name="scheduler">The scheduler instance</param>
    /// <param name="message">The message</param>
    /// <param name="messageType">The message type</param>
    /// <param name="delay">The delay for message to publish in future</param>
    /// <param name="topic">The topic string</param>
    /// <param name="cancellationToken">The cancellation token</param>
    public static void FuturePublish(
        this IScheduler scheduler,
        object message,
        Type messageType,
        TimeSpan delay,
        string topic,
        CancellationToken cancellationToken = default
    )
    {
        scheduler.FuturePublishAsync(message, messageType, delay, c => c.WithTopic(topic), cancellationToken)
            .GetAwaiter()
            .GetResult();
    }

    /// <summary>
    /// Schedule a message to be published at some time in the future
    /// </summary>
    /// <param name="scheduler">The scheduler instance</param>
    /// <param name="message">The message</param>
    /// <param name="messageType">The message type</param>
    /// <param name="delay">The delay for message to publish in future</param>
    /// <param name="cancellationToken">The cancellation token</param>
    public static void FuturePublish(
        this IScheduler scheduler,
        object message,
        Type messageType,
        TimeSpan delay,
        CancellationToken cancellationToken = default
    )
    {
        scheduler.FuturePublishAsync(message, messageType, delay, cancellationToken)
            .GetAwaiter()
            .GetResult();
    }

    /// <summary>
    /// Schedule a message to be published at some time in the future.
    /// </summary>
    /// <param name="scheduler">The scheduler instance</param>
    /// <param name="message">The message</param>
    /// <param name="messageType">The message type</param>
    /// <param name="delay">The delay for message to publish in future</param>
    /// <param name="configure">
    ///     Fluent configuration e.g. x => x.WithTopic("*.brighton").WithPriority(2)
    /// </param>
    /// <param name="cancellationToken">The cancellation token</param>
    public static void FuturePublish(
        this IScheduler scheduler,
        object message,
        Type messageType,
        TimeSpan delay,
        Action<IFuturePublishConfiguration> configure,
        CancellationToken cancellationToken = default
    )
    {
        scheduler.FuturePublishAsync(message, messageType, delay, configure, cancellationToken)
            .GetAwaiter()
            .GetResult();
    }

    /// <summary>
>>>>>>> eaa3ade7
    /// Schedule a message to be published at some time in the future.
    /// </summary>
    /// <param name="scheduler">The scheduler instance</param>
    /// <param name="message">The message</param>
    /// <param name="messageType">The message type</param>
    /// <param name="delay">The delay for message to publish in future</param>
    /// <param name="configure">
    ///     Fluent configuration e.g. x => x.WithTopic("*.brighton").WithPriority(2)
    /// </param>
    /// <param name="cancellationToken">The cancellation token</param>
    public static Task FuturePublishAsync(
        this IScheduler scheduler,
        object message,
        Type messageType,
        TimeSpan delay,
        Action<IFuturePublishConfiguration> configure,
        CancellationToken cancellationToken = default
    )
    {
        var futurePublishDelegate = FuturePublishDelegates.GetOrAdd(messageType, t =>
        {
            var futurePublishMethodInfo = typeof(IScheduler).GetMethod("FuturePublishAsync");
            if (futurePublishMethodInfo == null)
                throw new MissingMethodException(nameof(IScheduler), "FuturePublishAsync");

            var genericFuturePublishMethodInfo = futurePublishMethodInfo.MakeGenericMethod(t);
            var schedulerParameter = Expression.Parameter(typeof(IScheduler), "scheduler");
            var messageParameter = Expression.Parameter(typeof(object), "message");
            var messageTypeParameter = Expression.Parameter(typeof(Type), "messageType");
            var delayParameter = Expression.Parameter(typeof(TimeSpan), "delay");
            var configureParameter = Expression.Parameter(typeof(Action<IFuturePublishConfiguration>), "configure");
            var cancellationTokenParameter = Expression.Parameter(typeof(CancellationToken), "cancellationToken");
            var genericFuturePublishMethodCallExpression = Expression.Call(
                schedulerParameter,
                genericFuturePublishMethodInfo,
                Expression.Convert(messageParameter, t),
                delayParameter,
                configureParameter,
                cancellationTokenParameter
            );
            var lambda = Expression.Lambda<NonGenericFuturePublishDelegate>(
                genericFuturePublishMethodCallExpression,
                schedulerParameter,
                messageParameter,
                messageTypeParameter,
                delayParameter,
                configureParameter,
                cancellationTokenParameter
            );
            return lambda.Compile();
        });
        return futurePublishDelegate(scheduler, message, messageType, delay, configure, cancellationToken);
    }
}<|MERGE_RESOLUTION|>--- conflicted
+++ resolved
@@ -29,78 +29,6 @@
     ) => scheduler.FuturePublishAsync(message, messageType, delay, _ => { }, cancellationToken);
 
     /// <summary>
-<<<<<<< HEAD
-=======
-    /// Schedule a message to be published at some time in the future
-    /// </summary>
-    /// <param name="scheduler">The scheduler instance</param>
-    /// <param name="message">The message</param>
-    /// <param name="messageType">The message type</param>
-    /// <param name="delay">The delay for message to publish in future</param>
-    /// <param name="topic">The topic string</param>
-    /// <param name="cancellationToken">The cancellation token</param>
-    public static void FuturePublish(
-        this IScheduler scheduler,
-        object message,
-        Type messageType,
-        TimeSpan delay,
-        string topic,
-        CancellationToken cancellationToken = default
-    )
-    {
-        scheduler.FuturePublishAsync(message, messageType, delay, c => c.WithTopic(topic), cancellationToken)
-            .GetAwaiter()
-            .GetResult();
-    }
-
-    /// <summary>
-    /// Schedule a message to be published at some time in the future
-    /// </summary>
-    /// <param name="scheduler">The scheduler instance</param>
-    /// <param name="message">The message</param>
-    /// <param name="messageType">The message type</param>
-    /// <param name="delay">The delay for message to publish in future</param>
-    /// <param name="cancellationToken">The cancellation token</param>
-    public static void FuturePublish(
-        this IScheduler scheduler,
-        object message,
-        Type messageType,
-        TimeSpan delay,
-        CancellationToken cancellationToken = default
-    )
-    {
-        scheduler.FuturePublishAsync(message, messageType, delay, cancellationToken)
-            .GetAwaiter()
-            .GetResult();
-    }
-
-    /// <summary>
-    /// Schedule a message to be published at some time in the future.
-    /// </summary>
-    /// <param name="scheduler">The scheduler instance</param>
-    /// <param name="message">The message</param>
-    /// <param name="messageType">The message type</param>
-    /// <param name="delay">The delay for message to publish in future</param>
-    /// <param name="configure">
-    ///     Fluent configuration e.g. x => x.WithTopic("*.brighton").WithPriority(2)
-    /// </param>
-    /// <param name="cancellationToken">The cancellation token</param>
-    public static void FuturePublish(
-        this IScheduler scheduler,
-        object message,
-        Type messageType,
-        TimeSpan delay,
-        Action<IFuturePublishConfiguration> configure,
-        CancellationToken cancellationToken = default
-    )
-    {
-        scheduler.FuturePublishAsync(message, messageType, delay, configure, cancellationToken)
-            .GetAwaiter()
-            .GetResult();
-    }
-
-    /// <summary>
->>>>>>> eaa3ade7
     /// Schedule a message to be published at some time in the future.
     /// </summary>
     /// <param name="scheduler">The scheduler instance</param>
