using System;
using System.Collections.Generic;
using System.Configuration;
using EasyNetQ.ConnectionString;

namespace EasyNetQ
{
    /// <summary>
    /// Static methods to create EasyNetQ core APIs.
    /// </summary>
    public static class RabbitHutch
    {
        private static Func<IContainer> createContainerInternal = () => new DefaultServiceProvider();

        /// <summary>
        /// Set the container creation function. This allows you to replace EasyNetQ's default internal
        /// IoC container. Note that all components should be registered as singletons. EasyNetQ will
        /// also call Dispose on components that are no longer required.
        /// </summary>
        public static void SetContainerFactory(Func<IContainer> createContainer)
        {
            Preconditions.CheckNotNull(createContainer, "createContainer");

            createContainerInternal = createContainer;
        }

        /// <summary>
        /// Creates a new instance of <see cref="RabbitBus"/>.
        /// The RabbitMQ broker is defined in the connection string named 'rabbit'.
        /// </summary>
        /// <returns>
        /// A new <see cref="RabbitBus"/> instance.
        /// </returns>
        public static IBus CreateBus()
        {
            var rabbitConnectionString = ConfigurationManager.ConnectionStrings["rabbit"];
            if (rabbitConnectionString == null)
            {
                throw new EasyNetQException(
                    "Could not find a connection string for RabbitMQ. " +
                    "Please add a connection string in the <ConnectionStrings> section" +
                    "of the application's configuration file. For example: " +
                    "<add name=\"rabbit\" connectionString=\"host=localhost\" />");
            }

            return CreateBus(rabbitConnectionString.ConnectionString);
        }

        /// <summary>
        /// Creates a new instance of <see cref="RabbitBus"/>.
        /// The RabbitMQ broker is defined in the connection string named 'rabbit'.
        /// </summary>
        /// <param name="advancedBusEventHandlers">
        /// An <see cref="AdvancedBusEventHandlers"/> instance which is used to add handlers
        /// to the events of the newly created <see cref="IBus.Advanced"/>.
        /// As <see cref="RabbitAdvancedBus"/> attempts to connect during instantiation, specifying a <see cref="AdvancedBusEventHandlers"/>
        /// before instantiation is the only way to catch the first <see cref="AdvancedBusEventHandlers.Connected"/> event.
        /// </param>
        /// <returns>
        /// A new <see cref="RabbitBus"/> instance.
        /// </returns>
        public static IBus CreateBus(AdvancedBusEventHandlers advancedBusEventHandlers)
        {
            Preconditions.CheckNotNull(advancedBusEventHandlers, "advancedBusEventHandlers");

            var rabbitConnectionString = ConfigurationManager.ConnectionStrings["rabbit"];
            if (rabbitConnectionString == null)
            {
                throw new EasyNetQException(
                    "Could not find a connection string for RabbitMQ. " +
                    "Please add a connection string in the <ConnectionStrings> section" +
                    "of the application's configuration file. For example: " +
                    "<add name=\"rabbit\" connectionString=\"host=localhost\" />");
            }

            return CreateBus(rabbitConnectionString.ConnectionString, advancedBusEventHandlers);
        }

        /// <summary>
        /// Creates a new instance of <see cref="RabbitBus"/>.
        /// </summary>
        /// <param name="connectionString">
        /// The EasyNetQ connection string. Example:
        /// host=192.168.1.1;port=5672;virtualHost=MyVirtualHost;username=MyUsername;password=MyPassword;requestedHeartbeat=10
        /// 
        /// The following default values will be used if not specified:
        /// host=localhost;port=5672;virtualHost=/;username=guest;password=guest;requestedHeartbeat=10
        /// </param>
        /// <returns>
        /// A new <see cref="RabbitBus"/> instance.
        /// </returns>
        public static IBus CreateBus(string connectionString)
        {
            Preconditions.CheckNotNull(connectionString, "connectionString");

            return CreateBus(connectionString, AdvancedBusEventHandlers.Default);
        }

        /// <summary>
        /// Creates a new instance of <see cref="RabbitBus"/>.
        /// </summary>
        /// <param name="connectionString">
        /// The EasyNetQ connection string. Example:
        /// host=192.168.1.1;port=5672;virtualHost=MyVirtualHost;username=MyUsername;password=MyPassword;requestedHeartbeat=10
        /// 
        /// The following default values will be used if not specified:
        /// host=localhost;port=5672;virtualHost=/;username=guest;password=guest;requestedHeartbeat=10
        /// </param>
        /// <param name="advancedBusEventHandlers">
        /// An <see cref="AdvancedBusEventHandlers"/> instance which is used to add handlers
        /// to the events of the newly created <see cref="IBus.Advanced"/>.
        /// As <see cref="RabbitAdvancedBus"/> attempts to connect during instantiation, specifying a <see cref="AdvancedBusEventHandlers"/>
        /// before instantiation is the only way to catch the first <see cref="AdvancedBusEventHandlers.Connected"/> event.
        /// </param>
        /// <returns>
        /// A new <see cref="RabbitBus"/> instance.
        /// </returns>
        public static IBus CreateBus(string connectionString, AdvancedBusEventHandlers advancedBusEventHandlers)
        {
            Preconditions.CheckNotNull(connectionString, "connectionString");
            Preconditions.CheckNotNull(advancedBusEventHandlers, "advancedBusEventHandlers");

            return CreateBus(connectionString, advancedBusEventHandlers, x => { });
        }

        /// <summary>
        /// Creates a new instance of <see cref="RabbitBus"/>.
        /// </summary>
        /// <param name="connectionString">
        /// The EasyNetQ connection string. Example:
        /// host=192.168.1.1;port=5672;virtualHost=MyVirtualHost;username=MyUsername;password=MyPassword;requestedHeartbeat=10
        /// 
        /// The following default values will be used if not specified:
        /// host=localhost;port=5672;virtualHost=/;username=guest;password=guest;requestedHeartbeat=10
        /// </param>
        /// <param name="registerServices">
        /// Override default services. For example, to override the default <see cref="IEasyNetQLogger"/>:
        /// RabbitHutch.CreateBus("host=localhost", x => x.Register{IEasyNetQLogger}(_ => myLogger));
        /// </param>
        /// <returns>
        /// A new <see cref="RabbitBus"/> instance.
        /// </returns>
        public static IBus CreateBus(string connectionString, Action<IServiceRegister> registerServices)
        {
            Preconditions.CheckNotNull(connectionString, "connectionString");
            Preconditions.CheckNotNull(registerServices, "registerServices");

            return CreateBus(connectionString, AdvancedBusEventHandlers.Default, registerServices);
        }

        /// <summary>
        /// Creates a new instance of <see cref="RabbitBus"/>.
        /// </summary>
        /// <param name="connectionString">
        /// The EasyNetQ connection string. Example:
        /// host=192.168.1.1;port=5672;virtualHost=MyVirtualHost;username=MyUsername;password=MyPassword;requestedHeartbeat=10
        /// 
        /// The following default values will be used if not specified:
        /// host=localhost;port=5672;virtualHost=/;username=guest;password=guest;requestedHeartbeat=10
        /// </param>
        /// <param name="advancedBusEventHandlers">
        /// An <see cref="AdvancedBusEventHandlers"/> instance which is used to add handlers
        /// to the events of the newly created <see cref="IBus.Advanced"/>.
        /// As <see cref="RabbitAdvancedBus"/> attempts to connect during instantiation, specifying a <see cref="AdvancedBusEventHandlers"/>
        /// before instantiation is the only way to catch the first <see cref="AdvancedBusEventHandlers.Connected"/> event.
        /// </param>
        /// <param name="registerServices">
        /// Override default services. For example, to override the default <see cref="IEasyNetQLogger"/>:
        /// RabbitHutch.CreateBus("host=localhost", x => x.Register{IEasyNetQLogger}(_ => myLogger));
        /// </param>
        /// <returns>
        /// A new <see cref="RabbitBus"/> instance.
        /// </returns>
        public static IBus CreateBus(string connectionString, AdvancedBusEventHandlers advancedBusEventHandlers, Action<IServiceRegister> registerServices)
        {
            Preconditions.CheckNotNull(connectionString, "connectionString");
            Preconditions.CheckNotNull(registerServices, "registerServices");
            Preconditions.CheckNotNull(advancedBusEventHandlers, "advancedBusEventHandlers");

            var connectionStringParser = new ConnectionStringParser();

            var connectionConfiguration = connectionStringParser.Parse(connectionString);

            return CreateBus(connectionConfiguration, advancedBusEventHandlers, registerServices);
        }

        /// <summary>
        /// Creates a new instance of <see cref="RabbitBus"/>.
        /// </summary>
        /// <param name="hostName">
        /// The RabbitMQ broker.
        /// </param>
        /// <param name="hostPort">
        /// The RabbitMQ broker port.
        /// </param>
        /// <param name="virtualHost">
        /// The RabbitMQ virtualHost.
        /// </param>
        /// <param name="username">
        /// The username to use to connect to the RabbitMQ broker.
        /// </param>
        /// <param name="password">
        /// The password to use to connect to the RabbitMQ broker.
        /// </param>
        /// <param name="requestedHeartbeat">
        /// The initially requested heartbeat interval, in seconds; zero for none.
        /// </param>
        /// <param name="registerServices">
        /// Override default services. For example, to override the default <see cref="IEasyNetQLogger"/>:
        /// RabbitHutch.CreateBus("host=localhost", x => x.Register{IEasyNetQLogger}(_ => myLogger));
        /// </param>
        /// <returns>
        /// A new <see cref="RabbitBus"/> instance.
        /// </returns>
        public static IBus CreateBus(
            string hostName, 
            ushort hostPort, 
            string virtualHost, 
            string username, 
            string password,
            ushort requestedHeartbeat, 
            Action<IServiceRegister> registerServices)
        {
            Preconditions.CheckNotNull(hostName, "hostName");
            Preconditions.CheckNotNull(virtualHost, "virtualHost");
            Preconditions.CheckNotNull(username, "username");
            Preconditions.CheckNotNull(password, "password");
            Preconditions.CheckNotNull(registerServices, "registerServices");

            return CreateBus(hostName, hostPort, virtualHost, username, password, requestedHeartbeat, AdvancedBusEventHandlers.Default, registerServices);
        }

        /// <summary>
        /// Creates a new instance of <see cref="RabbitBus"/>.
        /// </summary>
        /// <param name="hostName">
        /// The RabbitMQ broker.
        /// </param>
        /// <param name="hostPort">
        /// The RabbitMQ broker port.
        /// </param>
        /// <param name="virtualHost">
        /// The RabbitMQ virtualHost.
        /// </param>
        /// <param name="username">
        /// The username to use to connect to the RabbitMQ broker.
        /// </param>
        /// <param name="password">
        /// The password to use to connect to the RabbitMQ broker.
        /// </param>
        /// <param name="requestedHeartbeat">
        /// The initially requested heartbeat interval, in seconds; zero for none.
        /// </param>
        /// <param name="advancedBusEventHandlers">
        /// An <see cref="AdvancedBusEventHandlers"/> instance which is used to add handlers
        /// to the events of the newly created <see cref="IBus.Advanced"/>.
        /// As <see cref="RabbitAdvancedBus"/> attempts to connect during instantiation, specifying a <see cref="AdvancedBusEventHandlers"/>
        /// before instantiation is the only way to catch the first <see cref="AdvancedBusEventHandlers.Connected"/> event.
        /// </param>
        /// <param name="registerServices">
        /// Override default services. For example, to override the default <see cref="IEasyNetQLogger"/>:
        /// RabbitHutch.CreateBus("host=localhost", x => x.Register{IEasyNetQLogger}(_ => myLogger));
        /// </param>
        /// <returns>
        /// A new <see cref="RabbitBus"/> instance.
        /// </returns>
        public static IBus CreateBus(
            string hostName,
            ushort hostPort,
            string virtualHost,
            string username,
            string password,
            ushort requestedHeartbeat,
            AdvancedBusEventHandlers advancedBusEventHandlers,
            Action<IServiceRegister> registerServices)
        {
            Preconditions.CheckNotNull(hostName, "hostName");
            Preconditions.CheckNotNull(virtualHost, "virtualHost");
            Preconditions.CheckNotNull(username, "username");
            Preconditions.CheckNotNull(password, "password");
            Preconditions.CheckNotNull(advancedBusEventHandlers, "advancedBusEventHandlers");
            Preconditions.CheckNotNull(registerServices, "registerServices");

            var connectionConfiguration = new ConnectionConfiguration
            {
                Hosts = new List<HostConfiguration>
                    {
                        new HostConfiguration { Host = hostName, Port = hostPort }
                    },
                Port = hostPort,
                VirtualHost = virtualHost,
                UserName = username,
                Password = password,
                RequestedHeartbeat = requestedHeartbeat
            };
            connectionConfiguration.Validate();

            return CreateBus(connectionConfiguration, advancedBusEventHandlers, registerServices);
        }

        /// <summary>
        /// Creates a new instance of <see cref="RabbitBus"/>.
        /// </summary>
        /// <param name="connectionConfiguration">
        /// An <see cref="ConnectionConfiguration"/> instance.
        /// </param>
        /// <param name="registerServices">
        /// Override default services. For example, to override the default <see cref="IEasyNetQLogger"/>:
        /// RabbitHutch.CreateBus("host=localhost", x => x.Register{IEasyNetQLogger}(_ => myLogger));
        /// </param>
        /// <returns>
<<<<<<< HEAD
        /// A new <see cref="RabbitBus"/> instance.
=======
        /// A new RabbitBus instance.
>>>>>>> e51f34b7
        /// </returns>
        public static IBus CreateBus(ConnectionConfiguration connectionConfiguration, Action<IServiceRegister> registerServices)
        {
            Preconditions.CheckNotNull(connectionConfiguration, "connectionConfiguration");
            Preconditions.CheckNotNull(registerServices, "registerServices");

            return CreateBus(connectionConfiguration, AdvancedBusEventHandlers.Default, registerServices);
        }

        /// <summary>
        /// Creates a new instance of <see cref="RabbitBus"/>.
        /// </summary>
        /// <param name="connectionConfiguration">
        /// An <see cref="ConnectionConfiguration"/> instance.
        /// </param>
        /// <param name="advancedBusEventHandlers">
        /// An <see cref="AdvancedBusEventHandlers"/> instance which is used to add handlers
        /// to the events of the newly created <see cref="IBus.Advanced"/>.
        /// As <see cref="RabbitAdvancedBus"/> attempts to connect during instantiation, specifying a <see cref="AdvancedBusEventHandlers"/>
        /// before instantiation is the only way to catch the first <see cref="AdvancedBusEventHandlers.Connected"/> event.
        /// </param>
        /// <param name="registerServices">
        /// Override default services. For example, to override the default <see cref="IEasyNetQLogger"/>:
        /// RabbitHutch.CreateBus("host=localhost", x => x.Register{IEasyNetQLogger}(_ => myLogger));
        /// </param>
        /// <returns>
        /// A new <see cref="RabbitBus"/> instance.
        /// </returns>
        public static IBus CreateBus(ConnectionConfiguration connectionConfiguration, AdvancedBusEventHandlers advancedBusEventHandlers, Action<IServiceRegister> registerServices)
        {
            Preconditions.CheckNotNull(connectionConfiguration, "connectionConfiguration");
            Preconditions.CheckNotNull(advancedBusEventHandlers, "advancedBusEventHandlers");
            Preconditions.CheckNotNull(registerServices, "registerServices");

            var container = createContainerInternal();
            if (container == null)
            {
                throw new EasyNetQException("Could not create container. " +
                    "Have you called SetContainerFactory(...) with a function that returns null?");
            }

            container.Register(_ => connectionConfiguration);
            container.Register(_ => advancedBusEventHandlers);
            registerServices(container);
            ComponentRegistration.RegisterServices(container);

            return container.Resolve<IBus>();
        }
<<<<<<< HEAD
=======

        /// <summary>
        /// Creates a new instance of RabbitBus
        /// The RabbitMQ broker is defined in the connection string named 'rabbit'
        /// </summary>
        /// <returns>
        /// A new RabbitBus instance.
        /// </returns>
        public static IBus CreateBus()
        {
            return CreateBus(c => {});
        }


        /// <summary>
        /// Creates a new instance of RabbitBus
        /// The RabbitMQ broker is defined in the connection string named 'rabbit'
        /// </summary>
        /// <param name="registerServices">
        /// Override default services. For example, to override the default IEasyNetQLogger:
        /// RabbitHutch.CreateBus(x => x.Register{IEasyNetQLogger}(_ => myLogger));
        /// </param>
        /// <returns>
        /// A new RabbitBus instance.
        /// </returns>
        public static IBus CreateBus(Action<IServiceRegister> registerServices)
        {
            var rabbitConnectionString = ConfigurationManager.ConnectionStrings["rabbit"];
            if (rabbitConnectionString == null)
            {
                throw new EasyNetQException(
                    "Could not find a connection string for RabbitMQ. " +
                    "Please add a connection string in the <ConnectionStrings> section" +
                    "of the application's configuration file. For example: " +
                    "<add name=\"rabbit\" connectionString=\"host=localhost\" />");
            }

            return CreateBus(rabbitConnectionString.ConnectionString, registerServices);
        }

>>>>>>> e51f34b7
    }
}<|MERGE_RESOLUTION|>--- conflicted
+++ resolved
@@ -213,12 +213,12 @@
         /// A new <see cref="RabbitBus"/> instance.
         /// </returns>
         public static IBus CreateBus(
-            string hostName, 
-            ushort hostPort, 
-            string virtualHost, 
-            string username, 
+            string hostName,
+            ushort hostPort,
+            string virtualHost,
+            string username,
             string password,
-            ushort requestedHeartbeat, 
+            ushort requestedHeartbeat,
             Action<IServiceRegister> registerServices)
         {
             Preconditions.CheckNotNull(hostName, "hostName");
@@ -309,11 +309,7 @@
         /// RabbitHutch.CreateBus("host=localhost", x => x.Register{IEasyNetQLogger}(_ => myLogger));
         /// </param>
         /// <returns>
-<<<<<<< HEAD
-        /// A new <see cref="RabbitBus"/> instance.
-=======
-        /// A new RabbitBus instance.
->>>>>>> e51f34b7
+        /// A new <see cref="RabbitBus"/> instance.
         /// </returns>
         public static IBus CreateBus(ConnectionConfiguration connectionConfiguration, Action<IServiceRegister> registerServices)
         {
@@ -362,48 +358,5 @@
 
             return container.Resolve<IBus>();
         }
-<<<<<<< HEAD
-=======
-
-        /// <summary>
-        /// Creates a new instance of RabbitBus
-        /// The RabbitMQ broker is defined in the connection string named 'rabbit'
-        /// </summary>
-        /// <returns>
-        /// A new RabbitBus instance.
-        /// </returns>
-        public static IBus CreateBus()
-        {
-            return CreateBus(c => {});
-        }
-
-
-        /// <summary>
-        /// Creates a new instance of RabbitBus
-        /// The RabbitMQ broker is defined in the connection string named 'rabbit'
-        /// </summary>
-        /// <param name="registerServices">
-        /// Override default services. For example, to override the default IEasyNetQLogger:
-        /// RabbitHutch.CreateBus(x => x.Register{IEasyNetQLogger}(_ => myLogger));
-        /// </param>
-        /// <returns>
-        /// A new RabbitBus instance.
-        /// </returns>
-        public static IBus CreateBus(Action<IServiceRegister> registerServices)
-        {
-            var rabbitConnectionString = ConfigurationManager.ConnectionStrings["rabbit"];
-            if (rabbitConnectionString == null)
-            {
-                throw new EasyNetQException(
-                    "Could not find a connection string for RabbitMQ. " +
-                    "Please add a connection string in the <ConnectionStrings> section" +
-                    "of the application's configuration file. For example: " +
-                    "<add name=\"rabbit\" connectionString=\"host=localhost\" />");
-            }
-
-            return CreateBus(rabbitConnectionString.ConnectionString, registerServices);
-        }
-
->>>>>>> e51f34b7
     }
 }