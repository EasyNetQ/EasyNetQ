--- conflicted
+++ resolved
@@ -16,29 +16,6 @@
     /// <param name="request">The request message.</param>
     /// <param name="cancellationToken">The cancellation token</param>
     /// <returns>The response</returns>
-<<<<<<< HEAD
-=======
-    public static TResponse Request<TRequest, TResponse>(
-        this IRpc rpc,
-        TRequest request,
-        CancellationToken cancellationToken = default
-    )
-    {
-        return rpc.RequestAsync<TRequest, TResponse>(request, cancellationToken)
-            .GetAwaiter()
-            .GetResult();
-    }
-
-    /// <summary>
-    ///     Makes an RPC style request
-    /// </summary>
-    /// <typeparam name="TRequest">The request type</typeparam>
-    /// <typeparam name="TResponse">The response type</typeparam>
-    /// <param name="rpc">The rpc instance.</param>
-    /// <param name="request">The request message.</param>
-    /// <param name="cancellationToken">The cancellation token</param>
-    /// <returns>The response</returns>
->>>>>>> eaa3ade7
     public static Task<TResponse> RequestAsync<TRequest, TResponse>(
         this IRpc rpc,
         TRequest request,
@@ -48,32 +25,6 @@
         return rpc.RequestAsync<TRequest, TResponse>(request, _ => { }, cancellationToken);
     }
 
-<<<<<<< HEAD
-=======
-    /// <summary>
-    ///     Makes an RPC style request
-    /// </summary>
-    /// <typeparam name="TRequest">The request type</typeparam>
-    /// <typeparam name="TResponse">The response type</typeparam>
-    /// <param name="rpc">The rpc instance</param>
-    /// <param name="request">The request message</param>
-    /// <param name="configure">
-    ///     Fluent configuration e.g. x => x.WithQueueName("uk.london")
-    /// </param>
-    /// <param name="cancellationToken">The cancellation token</param>
-    /// <returns>The response</returns>
-    public static TResponse Request<TRequest, TResponse>(
-        this IRpc rpc,
-        TRequest request,
-        Action<IRequestConfiguration> configure,
-        CancellationToken cancellationToken = default
-    )
-    {
-        return rpc.RequestAsync<TRequest, TResponse>(request, configure, cancellationToken)
-            .GetAwaiter()
-            .GetResult();
-    }
->>>>>>> eaa3ade7
 
     /// <summary>
     ///     Set up a responder for an RPC service.
@@ -83,11 +34,7 @@
     /// <param name="rpc">The rpc instance</param>
     /// <param name="responder">A function that performs the response</param>
     /// <param name="cancellationToken">The cancellation token</param>
-<<<<<<< HEAD
     public static Task<IAsyncDisposable> RespondAsync<TRequest, TResponse>(
-=======
-    public static Task<IDisposable> RespondAsync<TRequest, TResponse>(
->>>>>>> eaa3ade7
         this IRpc rpc,
         Func<TRequest, TResponse> responder,
         CancellationToken cancellationToken = default
@@ -97,23 +44,7 @@
         return rpc.RespondAsync(asyncResponder, _ => { }, cancellationToken);
     }
 
-<<<<<<< HEAD
-=======
 
-    /// <summary>
-    ///     Set up a responder for an RPC service.
-    /// </summary>
-    /// <typeparam name="TRequest">The request type</typeparam>
-    /// <typeparam name="TResponse">The response type</typeparam>
-    /// <param name="rpc">The rpc instance</param>
-    /// <param name="responder">A function that performs the response</param>
-    /// <param name="cancellationToken">The cancellation token</param>
-    public static Task<IDisposable> RespondAsync<TRequest, TResponse>(
-        this IRpc rpc,
-        Func<TRequest, Task<TResponse>> responder,
-        CancellationToken cancellationToken = default
-    ) => rpc.RespondAsync<TRequest, TResponse>((r, _) => responder(r), _ => { }, cancellationToken);
->>>>>>> eaa3ade7
 
     /// <summary>
     ///     Set up a responder for an RPC service.
@@ -127,82 +58,6 @@
         this IRpc rpc,
         Func<TRequest, Task<TResponse>> responder,
         CancellationToken cancellationToken = default
-<<<<<<< HEAD
     ) => rpc.RespondAsync<TRequest, TResponse>((r, _) => responder(r), _ => { }, cancellationToken);
 
-=======
-    ) => rpc.Respond(responder, _ => { }, cancellationToken);
-
-    /// <summary>
-    ///     Set up a responder for an RPC service.
-    /// </summary>
-    /// <typeparam name="TRequest">The request type</typeparam>
-    /// <typeparam name="TResponse">The response type</typeparam>
-    /// <param name="rpc">The rpc instance</param>
-    /// <param name="responder">A function that performs the response</param>
-    /// <param name="cancellationToken">The cancellation token</param>
-    public static IDisposable Respond<TRequest, TResponse>(
-        this IRpc rpc,
-        Func<TRequest, TResponse> responder,
-        CancellationToken cancellationToken = default
-    ) => rpc.Respond(responder, _ => { }, cancellationToken);
-
-    /// <summary>
-    ///     Set up a responder for an RPC service.
-    /// </summary>
-    /// <typeparam name="TRequest">The request type</typeparam>
-    /// <typeparam name="TResponse">The response type</typeparam>
-    /// <param name="rpc">The rpc instance</param>
-    /// <param name="responder">A function that performs the response</param>
-    /// <param name="configure">A function that performs the configuration</param>
-    /// <param name="cancellationToken">The cancellation token</param>
-    public static IDisposable Respond<TRequest, TResponse>(
-        this IRpc rpc,
-        Func<TRequest, TResponse> responder,
-        Action<IResponderConfiguration> configure,
-        CancellationToken cancellationToken = default
-    )
-    {
-        var asyncResponder = TaskHelpers.FromFunc<TRequest, TResponse>((m, _) => responder(m));
-        return rpc.Respond(asyncResponder, configure, cancellationToken);
-    }
-
-
-    /// <summary>
-    ///     Set up a responder for an RPC service.
-    /// </summary>
-    /// <typeparam name="TRequest">The request type</typeparam>
-    /// <typeparam name="TResponse">The response type</typeparam>
-    /// <param name="rpc">The rpc instance</param>
-    /// <param name="responder">A function that performs the response</param>
-    /// <param name="configure">A function that performs the configuration</param>
-    /// <param name="cancellationToken">The cancellation token</param>
-    public static IDisposable Respond<TRequest, TResponse>(
-        this IRpc rpc,
-        Func<TRequest, Task<TResponse>> responder,
-        Action<IResponderConfiguration> configure,
-        CancellationToken cancellationToken = default
-    ) => rpc.Respond<TRequest, TResponse>((r, _) => responder(r), configure, cancellationToken);
-
-    /// <summary>
-    ///     Set up a responder for an RPC service.
-    /// </summary>
-    /// <typeparam name="TRequest">The request type</typeparam>
-    /// <typeparam name="TResponse">The response type</typeparam>
-    /// <param name="rpc">The rpc instance</param>
-    /// <param name="responder">A function that performs the response</param>
-    /// <param name="configure">A function that performs the configuration</param>
-    /// <param name="cancellationToken">The cancellation token</param>
-    public static IDisposable Respond<TRequest, TResponse>(
-        this IRpc rpc,
-        Func<TRequest, CancellationToken, Task<TResponse>> responder,
-        Action<IResponderConfiguration> configure,
-        CancellationToken cancellationToken = default
-    )
-    {
-        return rpc.RespondAsync(responder, configure, cancellationToken)
-            .GetAwaiter()
-            .GetResult();
-    }
->>>>>>> eaa3ade7
 }