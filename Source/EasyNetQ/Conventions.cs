using EasyNetQ.Internals;

namespace EasyNetQ;

/// <summary>
///     Convention for exchange naming
/// </summary>
public delegate string ExchangeNameConvention(Type messageType);

/// <summary>
///     Convention for topic naming
/// </summary>
public delegate string TopicNameConvention(Type messageType);

/// <summary>
///     Convention for queue naming
/// </summary>
public delegate string QueueNameConvention(Type messageType, string subscriberId);

/// <summary>
///     Convention for queue type
/// </summary>
public delegate string? QueueTypeConvention(Type messageType);

/// <summary>
///     Convention for error queue routing key naming
/// </summary>
public delegate string ErrorQueueNameConvention(MessageReceivedInfo receivedInfo);

/// <summary>
///     Convention for error queue type
/// </summary>
<<<<<<< HEAD
public delegate string ErrorQueueTypeConvention();
=======
public delegate string? ErrorQueueTypeConvention();
>>>>>>> eaa3ade7

/// <summary>
///     Convention for error exchange naming
/// </summary>
public delegate string ErrorExchangeNameConvention(MessageReceivedInfo receivedInfo);

/// <summary>
///     Convention for error exchange type
/// </summary>
public delegate string ErrorExchangeTypeConvention();


/// <summary>
///     Convention for error exchange Routing Key
/// </summary>
public delegate string ErrorExchangeRoutingKeyConvention(MessageReceivedInfo receivedInfo);

/// <summary>
///     Convention for rpc routing key naming
/// </summary>
public delegate string RpcRoutingKeyNamingConvention(Type messageType);

/// <summary>
///     Convention for RPC exchange naming
/// </summary>
public delegate string RpcExchangeNameConvention(Type messageType);

/// <summary>
///     Convention for RPC return queue naming
/// </summary>
public delegate string RpcReturnQueueNamingConvention(Type messageType);

/// <summary>
///     Convention for consumer tag naming
/// </summary>
public delegate string ConsumerTagConvention();

/// <summary>
///     Represents various naming conventions
/// </summary>
public interface IConventions
{
    /// <summary>
    ///     Convention for exchange naming
    /// </summary>
    ExchangeNameConvention ExchangeNamingConvention { get; }

    /// <summary>
    ///     Convention for topic naming
    /// </summary>
    TopicNameConvention TopicNamingConvention { get; }

    /// <summary>
    ///     Convention for queue naming
    /// </summary>
    QueueNameConvention QueueNamingConvention { get; }

    /// <summary>
    ///     Convention for queue type
    /// </summary>
    QueueTypeConvention QueueTypeConvention { get; }

    /// <summary>
    ///     Convention for RPC routing key naming
    /// </summary>
    RpcRoutingKeyNamingConvention RpcRoutingKeyNamingConvention { get; }

    /// <summary>
    ///     Convention for RPC request exchange naming
    /// </summary>
    RpcExchangeNameConvention RpcRequestExchangeNamingConvention { get; }

    /// <summary>
    ///     Convention for RPC response exchange naming
    /// </summary>
    RpcExchangeNameConvention RpcResponseExchangeNamingConvention { get; }

    /// <summary>
    ///     Convention for RPC return queue naming
    /// </summary>
    RpcReturnQueueNamingConvention RpcReturnQueueNamingConvention { get; }

    /// <summary>
    ///     Convention for consumer tag naming
    /// </summary>
    ConsumerTagConvention ConsumerTagConvention { get; }

    /// <summary>
    ///     Convention for error queue naming
    /// </summary>
    ErrorQueueNameConvention ErrorQueueNamingConvention { get; }

    /// <summary>
    ///     Convention for error queue type
    /// </summary>
    ErrorQueueTypeConvention ErrorQueueTypeConvention { get; }

    /// <summary>
    ///     Convention for error exchange naming
    /// </summary>
    ErrorExchangeNameConvention ErrorExchangeNamingConvention { get; }

    /// <summary>
    ///     Convention for error exchange type
    /// </summary>
    ErrorExchangeTypeConvention ErrorExchangeTypeConvention { get; }

    /// <summary>
    ///     Convention for error exchange Routing key
    /// </summary>
    ErrorExchangeRoutingKeyConvention ErrorExchangeRoutingKeyConvention { get; }
}

/// <inheritdoc />
public class Conventions : IConventions
{
    /// <summary>
    ///     Creates Conventions
    /// </summary>
    public Conventions(ITypeNameSerializer typeNameSerializer)
    {
        ExchangeNamingConvention = type =>
        {
<<<<<<< HEAD
            var attr = GetQueueAttribute(type);
            return string.IsNullOrEmpty(attr.ExchangeName)
                ? typeNameSerializer.Serialize(type)
                : attr.ExchangeName;
=======
            var attr = GetExchangeAttribute(type);
            return attr.Name ?? typeNameSerializer.Serialize(type);
>>>>>>> eaa3ade7
        };

        QueueTypeConvention = type =>
        {
            var attr = GetQueueAttribute(type);
<<<<<<< HEAD
            return attr.QueueType;
=======
            return attr.Type;
>>>>>>> eaa3ade7
        };

        TopicNamingConvention = _ => "";

        QueueNamingConvention = (type, subscriptionId) =>
        {
            var attr = GetQueueAttribute(type);

<<<<<<< HEAD
            if (attr.QueueName == null)
=======
            if (attr.Name == null)
>>>>>>> eaa3ade7
            {
                var typeName = typeNameSerializer.Serialize(type);

                return string.IsNullOrEmpty(subscriptionId)
                    ? typeName
                    : $"{typeName}_{subscriptionId}";
            }

            return string.IsNullOrEmpty(subscriptionId)
                ? attr.Name
                : $"{attr.Name}_{subscriptionId}";
        };
        RpcRoutingKeyNamingConvention = typeNameSerializer.Serialize;

        ErrorQueueNamingConvention = _ => "EasyNetQ_Default_Error_Queue";
        ErrorExchangeNamingConvention = receivedInfo => "ErrorExchange_" + receivedInfo.RoutingKey;
        ErrorQueueTypeConvention = () => null;
        ErrorExchangeTypeConvention = () => ExchangeType.Direct;
        ErrorExchangeRoutingKeyConvention = receivedInfo => receivedInfo.RoutingKey;

        RpcRequestExchangeNamingConvention = _ => "easy_net_q_rpc";
        RpcResponseExchangeNamingConvention = _ => "easy_net_q_rpc";
        RpcReturnQueueNamingConvention = _ => "easynetq.response." + Guid.NewGuid();

        ConsumerTagConvention = () => Guid.NewGuid().ToString();
    }

    private static QueueAttribute GetQueueAttribute(Type messageType)
    {
        return messageType.GetAttribute<QueueAttribute>() ?? QueueAttribute.Default;
    }

    private static ExchangeAttribute GetExchangeAttribute(Type messageType)
    {
        return messageType.GetAttribute<ExchangeAttribute>() ?? ExchangeAttribute.Default;
    }

    /// <inheritdoc />
    public ExchangeNameConvention ExchangeNamingConvention { get; set; }

    /// <inheritdoc />
    public TopicNameConvention TopicNamingConvention { get; set; }

    /// <inheritdoc />
    public QueueNameConvention QueueNamingConvention { get; set; }

    /// <inheritdoc />
    public QueueTypeConvention QueueTypeConvention { get; set; }

    /// <inheritdoc />
    public RpcRoutingKeyNamingConvention RpcRoutingKeyNamingConvention { get; set; }

    /// <inheritdoc />
    public ErrorQueueNameConvention ErrorQueueNamingConvention { get; set; }

    /// <inheritdoc />
    public ErrorQueueTypeConvention ErrorQueueTypeConvention { get; set; }

    /// <inheritdoc />
    public ErrorExchangeNameConvention ErrorExchangeNamingConvention { get; set; }

    /// <inheritdoc />
    public ErrorExchangeTypeConvention ErrorExchangeTypeConvention { get; set; }

    /// <inheritdoc />
    public RpcExchangeNameConvention RpcRequestExchangeNamingConvention { get; set; }

    /// <inheritdoc />
    public RpcExchangeNameConvention RpcResponseExchangeNamingConvention { get; set; }

    /// <inheritdoc />
    public RpcReturnQueueNamingConvention RpcReturnQueueNamingConvention { get; set; }

    /// <inheritdoc />
    public ConsumerTagConvention ConsumerTagConvention { get; set; }

    /// <inheritdoc />
    public ErrorExchangeRoutingKeyConvention ErrorExchangeRoutingKeyConvention { get; set; }
}<|MERGE_RESOLUTION|>--- conflicted
+++ resolved
@@ -30,11 +30,7 @@
 /// <summary>
 ///     Convention for error queue type
 /// </summary>
-<<<<<<< HEAD
 public delegate string ErrorQueueTypeConvention();
-=======
-public delegate string? ErrorQueueTypeConvention();
->>>>>>> eaa3ade7
 
 /// <summary>
 ///     Convention for error exchange naming
@@ -158,25 +154,14 @@
     {
         ExchangeNamingConvention = type =>
         {
-<<<<<<< HEAD
-            var attr = GetQueueAttribute(type);
-            return string.IsNullOrEmpty(attr.ExchangeName)
-                ? typeNameSerializer.Serialize(type)
-                : attr.ExchangeName;
-=======
             var attr = GetExchangeAttribute(type);
             return attr.Name ?? typeNameSerializer.Serialize(type);
->>>>>>> eaa3ade7
         };
 
         QueueTypeConvention = type =>
         {
             var attr = GetQueueAttribute(type);
-<<<<<<< HEAD
-            return attr.QueueType;
-=======
             return attr.Type;
->>>>>>> eaa3ade7
         };
 
         TopicNamingConvention = _ => "";
@@ -185,11 +170,7 @@
         {
             var attr = GetQueueAttribute(type);
 
-<<<<<<< HEAD
-            if (attr.QueueName == null)
-=======
             if (attr.Name == null)
->>>>>>> eaa3ade7
             {
                 var typeName = typeNameSerializer.Serialize(type);
 
