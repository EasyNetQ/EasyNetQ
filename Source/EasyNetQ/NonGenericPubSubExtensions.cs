using System.Collections.Concurrent;
using System.Linq.Expressions;

namespace EasyNetQ;

using NonGenericPublishDelegate = Func<IPubSub, object, Type, Action<IPublishConfiguration>, CancellationToken, Task>;
using NonGenericSubscribeDelegate = Func<IPubSub, string, Type, Func<object, Type, CancellationToken, Task>, Action<ISubscriptionConfiguration>, CancellationToken, Task<SubscriptionResult>>;

/// <summary>
///     Various non-generic extensions for <see cref="IPubSub"/>
/// </summary>
public static class NonGenericPubSubExtensions
{
    private static readonly ConcurrentDictionary<Type, NonGenericPublishDelegate> PublishDelegates = new();
    private static readonly ConcurrentDictionary<Type, NonGenericSubscribeDelegate> SubscribeDelegates = new();

    /// <summary>
    /// Publishes a message with a topic.
    /// When used with publisher confirms the task completes when the publish is confirmed.
    /// Task will throw an exception if the confirm is NACK'd or times out.
    /// </summary>
    /// <param name="pubSub">The pubSub instance</param>
    /// <param name="message">The message to publish</param>
    /// <param name="messageType">The message type</param>
    /// <param name="cancellationToken">The cancellation token</param>
    /// <returns></returns>
    public static Task PublishAsync(this IPubSub pubSub, object message, Type messageType, CancellationToken cancellationToken = default)
        => pubSub.PublishAsync(message, messageType, _ => { }, cancellationToken);

    /// <summary>
    /// Publishes a message with a topic.
    /// When used with publisher confirms the task completes when the publish is confirmed.
    /// Task will throw an exception if the confirm is NACK'd or times out.
    /// </summary>
    /// <param name="pubSub">The pubSub instance</param>
    /// <param name="message">The message to publish</param>
    /// <param name="messageType">The message type</param>
    /// <param name="topic">The topic string</param>
    /// <param name="cancellationToken">The cancellation token</param>
    /// <returns></returns>
    public static Task PublishAsync(
        this IPubSub pubSub,
        object message,
        Type messageType,
        string topic,
        CancellationToken cancellationToken = default
    ) => pubSub.PublishAsync(message, messageType, c => c.WithTopic(topic), cancellationToken);

    /// <summary>
    /// Publishes a message.
    /// </summary>
    /// <param name="pubSub">The pubSub instance</param>
    /// <param name="message">The message to publish</param>
    /// <param name="messageType">The message type</param>
    /// <param name="configure">
    /// Fluent configuration e.g. x => x.WithTopic("*.brighton").WithPriority(2)
    /// </param>
    /// <param name="cancellationToken">The cancellation token</param>
    public static Task PublishAsync(
        this IPubSub pubSub,
        object message,
        Type messageType,
        Action<IPublishConfiguration> configure,
        CancellationToken cancellationToken = default
    )
    {
        var publishDelegate = PublishDelegates.GetOrAdd(messageType, t =>
        {
            var publishMethodInfo = typeof(IPubSub).GetMethod("PublishAsync");
            if (publishMethodInfo == null)
                throw new MissingMethodException(nameof(IPubSub), "PublishAsync");

            var genericPublishMethodInfo = publishMethodInfo.MakeGenericMethod(t);
            var pubSubParameter = Expression.Parameter(typeof(IPubSub), "pubSub");
            var messageParameter = Expression.Parameter(typeof(object), "message");
            var messageTypeParameter = Expression.Parameter(typeof(Type), "messageType");
            var configureParameter = Expression.Parameter(typeof(Action<IPublishConfiguration>), "configure");
            var cancellationTokenParameter = Expression.Parameter(typeof(CancellationToken), "cancellationToken");
            var genericPublishMethodCallExpression = Expression.Call(
                pubSubParameter,
                genericPublishMethodInfo,
                Expression.Convert(messageParameter, t),
                configureParameter,
                cancellationTokenParameter
            );
            var lambda = Expression.Lambda<NonGenericPublishDelegate>(
                genericPublishMethodCallExpression,
                pubSubParameter,
                messageParameter,
                messageTypeParameter,
                configureParameter,
                cancellationTokenParameter
            );
            return lambda.Compile();
        });
        return publishDelegate(pubSub, message, messageType, configure, cancellationToken);
    }

    /// <summary>
<<<<<<< HEAD
=======
    /// Publishes a message.
    /// </summary>
    /// <param name="pubSub">The pubSub instance</param>
    /// <param name="message">The message to publish</param>
    /// <param name="messageType">The message type</param>
    /// <param name="cancellationToken">The cancellation token</param>
    public static void Publish(this IPubSub pubSub, object message, Type messageType, CancellationToken cancellationToken = default)
        => pubSub.Publish(message, messageType, _ => { }, cancellationToken);

    /// <summary>
    /// Publishes a message.
    /// </summary>
    /// <param name="pubSub">The pubSub instance</param>
    /// <param name="message">The message to publish</param>
    /// <param name="messageType">The message type</param>
    /// <param name="configure">
    /// Fluent configuration e.g. x => x.WithTopic("*.brighton").WithPriority(2)
    /// </param>
    /// <param name="cancellationToken">The cancellation token</param>
    public static void Publish(
        this IPubSub pubSub,
        object message,
        Type messageType,
        Action<IPublishConfiguration> configure,
        CancellationToken cancellationToken = default
    )
    {
        pubSub.PublishAsync(message, messageType, configure, cancellationToken)
            .GetAwaiter()
            .GetResult();
    }

    /// <summary>
    /// Publishes a message with a topic
    /// </summary>
    /// <param name="pubSub">The pubSub instance</param>
    /// <param name="message">The message to publish</param>
    /// <param name="messageType">The message type</param>
    /// <param name="topic">The topic string</param>
    /// <param name="cancellationToken">The cancellation token</param>
    public static void Publish(
        this IPubSub pubSub,
        object message,
        Type messageType,
        string topic,
        CancellationToken cancellationToken = default
    ) => pubSub.Publish(message, messageType, c => c.WithTopic(topic), cancellationToken);

    /// <summary>
>>>>>>> eaa3ade7
    /// Subscribes to a stream of messages that match a .NET type.
    /// </summary>
    /// <param name="pubSub">The pubSub instance</param>
    /// <param name="subscriptionId">
    /// A unique identifier for the subscription. Two subscriptions with the same subscriptionId
    /// and type will get messages delivered in turn. This is useful if you want multiple subscribers
    /// to load balance a subscription in a round-robin fashion.
    /// </param>
    /// <param name="messageType">
    /// The type to subscribe to
    /// </param>
    /// <param name="onMessage">
    /// The action to run when a message arrives. onMessage can immediately return a Task and
    /// then continue processing asynchronously. When the Task completes the message will be
    /// Ack'd.
    /// </param>
    /// <param name="configure">
    /// Fluent configuration e.g. x => x.WithTopic("uk.london").WithArgument("x-message-ttl", "60")
    /// </param>
    /// <param name="cancellationToken">The cancellation token</param>
    /// <returns>
    /// An <see cref="SubscriptionResult"/>
    /// Call Dispose on it or on its <see cref="SubscriptionResult.ConsumerCancellation"/> to cancel the subscription.
    /// </returns>
    public static Task<SubscriptionResult> SubscribeAsync(
        this IPubSub pubSub,
        string subscriptionId,
        Type messageType,
        Func<object, Type, CancellationToken, Task> onMessage,
        Action<ISubscriptionConfiguration> configure,
        CancellationToken cancellationToken = default
    )
    {
        var subscribeDelegate = SubscribeDelegates.GetOrAdd(messageType, t =>
        {
            var subscribeMethodInfo = typeof(IPubSub).GetMethod("SubscribeAsync");
            if (subscribeMethodInfo == null)
                throw new MissingMethodException(nameof(IPubSub), "SubscribeAsync");

            var genericSubscribeMethodInfo = subscribeMethodInfo.MakeGenericMethod(t);
            var pubSubParameter = Expression.Parameter(typeof(IPubSub), "pubSub");
            var subscriptionIdParameter = Expression.Parameter(typeof(string), "subscriptionId");
            var messageTypeParameter = Expression.Parameter(typeof(Type), "messageType");
            var messageParameter = Expression.Parameter(t, "message");
            var onMessageParameter = Expression.Parameter(typeof(Func<object, Type, CancellationToken, Task>), "onMessage");
            var configureParameter = Expression.Parameter(typeof(Action<ISubscriptionConfiguration>), "configure");
            var cancellationTokenParameter = Expression.Parameter(typeof(CancellationToken), "cancellationToken");
            var onMessageInvocationExpression = Expression.Lambda(
                Expression.GetFuncType(t, typeof(CancellationToken), typeof(Task)),
                Expression.Invoke(
                    onMessageParameter,
                    Expression.Convert(messageParameter, typeof(object)),
                    Expression.Call(
                        Expression.Convert(messageParameter, typeof(object)),
                        typeof(object).GetMethod("GetType", []) ?? throw new InvalidOperationException()
                    ),
                    cancellationTokenParameter
                ),
                messageParameter,
                cancellationTokenParameter
            );
            var lambda = Expression.Lambda<NonGenericSubscribeDelegate>(
                Expression.Call(
                    pubSubParameter,
                    genericSubscribeMethodInfo,
                    subscriptionIdParameter,
                    onMessageInvocationExpression,
                    configureParameter,
                    cancellationTokenParameter
                ),
                pubSubParameter,
                subscriptionIdParameter,
                messageTypeParameter,
                onMessageParameter,
                configureParameter,
                cancellationTokenParameter
            );
            return lambda.Compile();
        });
        return subscribeDelegate(pubSub, subscriptionId, messageType, onMessage, configure, cancellationToken);
    }
<<<<<<< HEAD
=======

    /// <summary>
    /// Subscribes to a stream of messages that match a .NET type.
    /// </summary>
    /// <param name="pubSub">The pubSub instance</param>
    /// <param name="subscriptionId">
    /// A unique identifier for the subscription. Two subscriptions with the same subscriptionId
    /// and type will get messages delivered in turn. This is useful if you want multiple subscribers
    /// to load balance a subscription in a round-robin fashion.
    /// </param>
    /// <param name="messageType">
    /// The type to subscribe to
    /// </param>
    /// <param name="onMessage">
    /// The action to run when a message arrives. onMessage can immediately return a Task and
    /// then continue processing asynchronously. When the Task completes the message will be
    /// Ack'd.
    /// </param>
    /// <param name="configure">
    /// Fluent configuration e.g. x => x.WithTopic("uk.london").WithArgument("x-message-ttl", "60")
    /// </param>
    /// <param name="cancellationToken">The cancellation token</param>
    /// <returns>
    /// An <see cref="SubscriptionResult"/>
    /// Call Dispose on it or on its <see cref="SubscriptionResult.ConsumerCancellation"/> to cancel the subscription.
    /// </returns>
    public static SubscriptionResult Subscribe(
        this IPubSub pubSub,
        string subscriptionId,
        Type messageType,
        Func<object, Type, CancellationToken, Task> onMessage,
        Action<ISubscriptionConfiguration> configure,
        CancellationToken cancellationToken = default
    )
    {
        return pubSub.SubscribeAsync(subscriptionId, messageType, onMessage, configure, cancellationToken)
            .GetAwaiter()
            .GetResult();
    }
>>>>>>> eaa3ade7
}<|MERGE_RESOLUTION|>--- conflicted
+++ resolved
@@ -97,58 +97,6 @@
     }
 
     /// <summary>
-<<<<<<< HEAD
-=======
-    /// Publishes a message.
-    /// </summary>
-    /// <param name="pubSub">The pubSub instance</param>
-    /// <param name="message">The message to publish</param>
-    /// <param name="messageType">The message type</param>
-    /// <param name="cancellationToken">The cancellation token</param>
-    public static void Publish(this IPubSub pubSub, object message, Type messageType, CancellationToken cancellationToken = default)
-        => pubSub.Publish(message, messageType, _ => { }, cancellationToken);
-
-    /// <summary>
-    /// Publishes a message.
-    /// </summary>
-    /// <param name="pubSub">The pubSub instance</param>
-    /// <param name="message">The message to publish</param>
-    /// <param name="messageType">The message type</param>
-    /// <param name="configure">
-    /// Fluent configuration e.g. x => x.WithTopic("*.brighton").WithPriority(2)
-    /// </param>
-    /// <param name="cancellationToken">The cancellation token</param>
-    public static void Publish(
-        this IPubSub pubSub,
-        object message,
-        Type messageType,
-        Action<IPublishConfiguration> configure,
-        CancellationToken cancellationToken = default
-    )
-    {
-        pubSub.PublishAsync(message, messageType, configure, cancellationToken)
-            .GetAwaiter()
-            .GetResult();
-    }
-
-    /// <summary>
-    /// Publishes a message with a topic
-    /// </summary>
-    /// <param name="pubSub">The pubSub instance</param>
-    /// <param name="message">The message to publish</param>
-    /// <param name="messageType">The message type</param>
-    /// <param name="topic">The topic string</param>
-    /// <param name="cancellationToken">The cancellation token</param>
-    public static void Publish(
-        this IPubSub pubSub,
-        object message,
-        Type messageType,
-        string topic,
-        CancellationToken cancellationToken = default
-    ) => pubSub.Publish(message, messageType, c => c.WithTopic(topic), cancellationToken);
-
-    /// <summary>
->>>>>>> eaa3ade7
     /// Subscribes to a stream of messages that match a .NET type.
     /// </summary>
     /// <param name="pubSub">The pubSub instance</param>
@@ -230,46 +178,4 @@
         });
         return subscribeDelegate(pubSub, subscriptionId, messageType, onMessage, configure, cancellationToken);
     }
-<<<<<<< HEAD
-=======
-
-    /// <summary>
-    /// Subscribes to a stream of messages that match a .NET type.
-    /// </summary>
-    /// <param name="pubSub">The pubSub instance</param>
-    /// <param name="subscriptionId">
-    /// A unique identifier for the subscription. Two subscriptions with the same subscriptionId
-    /// and type will get messages delivered in turn. This is useful if you want multiple subscribers
-    /// to load balance a subscription in a round-robin fashion.
-    /// </param>
-    /// <param name="messageType">
-    /// The type to subscribe to
-    /// </param>
-    /// <param name="onMessage">
-    /// The action to run when a message arrives. onMessage can immediately return a Task and
-    /// then continue processing asynchronously. When the Task completes the message will be
-    /// Ack'd.
-    /// </param>
-    /// <param name="configure">
-    /// Fluent configuration e.g. x => x.WithTopic("uk.london").WithArgument("x-message-ttl", "60")
-    /// </param>
-    /// <param name="cancellationToken">The cancellation token</param>
-    /// <returns>
-    /// An <see cref="SubscriptionResult"/>
-    /// Call Dispose on it or on its <see cref="SubscriptionResult.ConsumerCancellation"/> to cancel the subscription.
-    /// </returns>
-    public static SubscriptionResult Subscribe(
-        this IPubSub pubSub,
-        string subscriptionId,
-        Type messageType,
-        Func<object, Type, CancellationToken, Task> onMessage,
-        Action<ISubscriptionConfiguration> configure,
-        CancellationToken cancellationToken = default
-    )
-    {
-        return pubSub.SubscribeAsync(subscriptionId, messageType, onMessage, configure, cancellationToken)
-            .GetAwaiter()
-            .GetResult();
-    }
->>>>>>> eaa3ade7
 }