namespace EasyNetQ;

[AttributeUsage(AttributeTargets.Class | AttributeTargets.Interface)]
public sealed class QueueAttribute : Attribute
{
    internal static readonly QueueAttribute Default = new();
<<<<<<< HEAD

    public QueueAttribute()
    {

    }

    public QueueAttribute(string name)
    {
        QueueName = name ?? string.Empty;
    }

    public string QueueName { get; set; }
=======

    public string? Name { get; set; }
>>>>>>> eaa3ade7

    public string? Type { get; set; }

}<|MERGE_RESOLUTION|>--- conflicted
+++ resolved
@@ -4,24 +4,11 @@
 public sealed class QueueAttribute : Attribute
 {
     internal static readonly QueueAttribute Default = new();
-<<<<<<< HEAD
 
-    public QueueAttribute()
-    {
+    public string Name { get; set; }
 
-    }
 
-    public QueueAttribute(string name)
-    {
-        QueueName = name ?? string.Empty;
-    }
 
-    public string QueueName { get; set; }
-=======
-
-    public string? Name { get; set; }
->>>>>>> eaa3ade7
-
-    public string? Type { get; set; }
+    public string Type { get; set; }
 
 }