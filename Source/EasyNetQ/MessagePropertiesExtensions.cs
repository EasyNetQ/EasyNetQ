using RabbitMQ.Client;
using System.Globalization;
using System.Text;

namespace EasyNetQ;

/// <summary>
///     Represents various properties of a message
/// </summary>
public static class MessagePropertiesExtensions
{
    internal const string ConfirmationIdHeader = "EasyNetQ.Confirmation.Id";

    internal static MessageProperties SetConfirmationId(this in MessageProperties properties, ulong confirmationId)
        => properties.SetHeader(ConfirmationIdHeader, Encoding.UTF8.GetBytes(confirmationId.ToString()));

    public static MessageProperties SetHeader(in this MessageProperties source, string key, object? value)
    {
<<<<<<< HEAD
#if NET6_0_OR_GREATER
        // this code path eliminates additional ToString() heap allocation
        Span<char> span = stackalloc char[20]; // length of ulong.MaxValue
        var ok = confirmationId.TryFormat(span, out var charsWritten);
        if (!ok)
            throw new InvalidOperationException("TryFormat failed"); // should not happen
        Span<byte> bytes = stackalloc byte[20];
        var writtenBytes = Encoding.UTF8.GetBytes(span[..charsWritten], bytes);
        properties.Headers[ConfirmationIdHeader] = bytes[..writtenBytes].ToArray();
#else
        properties.Headers[ConfirmationIdHeader] = Encoding.UTF8.GetBytes(confirmationId.ToString());
#endif
        return properties;
=======
        var headers = source.Headers ?? new Dictionary<string, object?>();
        headers[key] = value;
        return source with { Headers = headers };
>>>>>>> acf53814
    }

    internal static bool TryGetConfirmationId(this in MessageProperties properties, out ulong confirmationId)
    {
        confirmationId = 0;
        return properties.Headers != null &&
               properties.Headers.TryGetValue(ConfirmationIdHeader, out var value) &&
               ulong.TryParse(Encoding.UTF8.GetString(value as byte[] ?? Array.Empty<byte>()), out confirmationId);
    }

    public static void CopyTo(this in MessageProperties source, IBasicProperties basicProperties)
    {
        if (source.ContentTypePresent) basicProperties.ContentType = source.ContentType;
        if (source.ContentEncodingPresent) basicProperties.ContentEncoding = source.ContentEncoding;
        if (source.DeliveryModePresent) basicProperties.DeliveryMode = source.DeliveryMode;
        if (source.PriorityPresent) basicProperties.Priority = source.Priority;
        if (source.CorrelationIdPresent) basicProperties.CorrelationId = source.CorrelationId;
        if (source.ReplyToPresent) basicProperties.ReplyTo = source.ReplyTo;
        if (source.ExpirationPresent)
            basicProperties.Expiration = source.Expiration == null
                ? null
                : ((int)source.Expiration.Value.TotalMilliseconds).ToString(CultureInfo.InvariantCulture);
        if (source.MessageIdPresent) basicProperties.MessageId = source.MessageId;
        if (source.TimestampPresent) basicProperties.Timestamp = new AmqpTimestamp(source.Timestamp);
        if (source.TypePresent) basicProperties.Type = source.Type;
        if (source.UserIdPresent) basicProperties.UserId = source.UserId;
        if (source.AppIdPresent) basicProperties.AppId = source.AppId;
        if (source.ClusterIdPresent) basicProperties.ClusterId = source.ClusterId;

        if (source.HeadersPresent)
            basicProperties.Headers = source.Headers;
    }
}<|MERGE_RESOLUTION|>--- conflicted
+++ resolved
@@ -12,11 +12,7 @@
     internal const string ConfirmationIdHeader = "EasyNetQ.Confirmation.Id";
 
     internal static MessageProperties SetConfirmationId(this in MessageProperties properties, ulong confirmationId)
-        => properties.SetHeader(ConfirmationIdHeader, Encoding.UTF8.GetBytes(confirmationId.ToString()));
-
-    public static MessageProperties SetHeader(in this MessageProperties source, string key, object? value)
     {
-<<<<<<< HEAD
 #if NET6_0_OR_GREATER
         // this code path eliminates additional ToString() heap allocation
         Span<char> span = stackalloc char[20]; // length of ulong.MaxValue
@@ -25,16 +21,17 @@
             throw new InvalidOperationException("TryFormat failed"); // should not happen
         Span<byte> bytes = stackalloc byte[20];
         var writtenBytes = Encoding.UTF8.GetBytes(span[..charsWritten], bytes);
-        properties.Headers[ConfirmationIdHeader] = bytes[..writtenBytes].ToArray();
+        return properties.SetHeader(ConfirmationIdHeader, bytes[..writtenBytes].ToArray());
 #else
-        properties.Headers[ConfirmationIdHeader] = Encoding.UTF8.GetBytes(confirmationId.ToString());
+        return properties.SetHeader(ConfirmationIdHeader, Encoding.UTF8.GetBytes(confirmationId.ToString()));
 #endif
-        return properties;
-=======
+        }
+
+    public static MessageProperties SetHeader(in this MessageProperties source, string key, object? value)
+    {
         var headers = source.Headers ?? new Dictionary<string, object?>();
         headers[key] = value;
         return source with { Headers = headers };
->>>>>>> acf53814
     }
 
     internal static bool TryGetConfirmationId(this in MessageProperties properties, out ulong confirmationId)
