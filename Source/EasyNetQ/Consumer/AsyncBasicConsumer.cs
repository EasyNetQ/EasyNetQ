using EasyNetQ.Events;
<<<<<<< HEAD
using EasyNetQ.Logging;
=======
>>>>>>> eaa3ade7
using EasyNetQ.Topology;
using Microsoft.Extensions.Logging;
using RabbitMQ.Client;
using RabbitMQ.Client.Events;
using RabbitMQ.Client.Exceptions;

namespace EasyNetQ.Consumer;

internal sealed class AsyncBasicConsumer : AsyncDefaultBasicConsumer, IAsyncDisposable
{
    private readonly CancellationTokenSource cts = new();
    private readonly IEventBus eventBus;
    private readonly ConsumeDelegate consumeDelegate;
    private readonly IServiceProvider serviceResolver;
<<<<<<< HEAD
    private readonly ILogger<InternalConsumer> logger;
=======
    private readonly ILogger logger;
>>>>>>> eaa3ade7
    private readonly Queue queue;
    private readonly bool autoAck;

    private volatile bool disposed;

    public AsyncBasicConsumer(
        IServiceProvider serviceResolver,
<<<<<<< HEAD
        ILogger<InternalConsumer> logger,
=======
        ILogger logger,
>>>>>>> eaa3ade7
        IChannel channel,
        Queue queue,
        bool autoAck,
        IEventBus eventBus,
        ConsumeDelegate consumeDelegate
    ) : base(channel)
    {
        this.serviceResolver = serviceResolver;
        this.logger = logger;
        this.queue = queue;
        this.autoAck = autoAck;
        this.eventBus = eventBus;
        this.consumeDelegate = consumeDelegate;
    }

    public Queue Queue => queue;

<<<<<<< HEAD
    public event EventHandler<ConsumerEventArgs> ConsumerCancelled;
=======
    public event EventHandler<ConsumerEventArgs>? ConsumerCancelled;
>>>>>>> eaa3ade7

    /// <inheritdoc />
    protected override async Task OnCancelAsync(string[] consumerTags, CancellationToken cancellationToken = default)
    {
        await base.OnCancelAsync(consumerTags, cancellationToken).ConfigureAwait(false);

        if (logger.IsEnabled(LogLevel.Information))
        {
            logger.LogInformation(
                "Consumer with consumerTags {consumerTags} has cancelled",
                string.Join(", ", consumerTags)
            );
        }

        ConsumerCancelled?.Invoke(this, new ConsumerEventArgs(consumerTags));
    }

    public override async Task HandleBasicDeliverAsync(
        string consumerTag,
        ulong deliveryTag,
        bool redelivered,
        string exchange,
        string routingKey,
        IReadOnlyBasicProperties properties,
        ReadOnlyMemory<byte> body,
        CancellationToken cancellationToken = default
    )
    {
        if (cts.IsCancellationRequested)
            return;

        if (logger.IsEnabled(LogLevel.Debug))
        {
            logger.LogDebug(
                "Message delivered to consumer {consumerTag} with deliveryTag {deliveryTag}",
                consumerTag,
                deliveryTag
            );
        }

        var messageBody = body;
        var messageReceivedInfo = new MessageReceivedInfo(
            consumerTag, deliveryTag, redelivered, exchange, routingKey, queue.Name
        );
<<<<<<< HEAD

        var messageProperties = new MessageProperties(properties);
        await eventBus.PublishAsync(new DeliveredMessageEvent(messageReceivedInfo, messageProperties, messageBody));

=======
        var messageProperties = new MessageProperties(properties);
        eventBus.Publish(new DeliveredMessageEvent(messageReceivedInfo, messageProperties, messageBody));
>>>>>>> eaa3ade7
        var ackStrategy = await consumeDelegate(new ConsumeContext(messageReceivedInfo, messageProperties, messageBody, serviceResolver, cts.Token)).ConfigureAwait(false);
        if (!autoAck)
        {
            var ackResult = await AckAsync(ackStrategy, messageReceivedInfo, cancellationToken);
<<<<<<< HEAD
            await eventBus.PublishAsync(new AckEvent(messageReceivedInfo, messageProperties, messageBody, ackResult));
=======
            eventBus.Publish(new AckEvent(messageReceivedInfo, messageProperties, messageBody, ackResult));
>>>>>>> eaa3ade7
        }
    }

    /// <inheritdoc />
#pragma warning disable CS1998
    public async ValueTask DisposeAsync()
    {
        if (disposed)
            return;

        disposed = true;
        cts.Cancel();
        cts.Dispose();
<<<<<<< HEAD
        await eventBus.PublishAsync(new ConsumerChannelDisposedEvent(ConsumerTags));
=======
        eventBus.Publish(new ConsumerChannelDisposedEvent(ConsumerTags));
>>>>>>> eaa3ade7
    }
#pragma warning restore CS1998

    private async Task<AckResult> AckAsync(
        AckStrategyAsync ackStrategy,
        MessageReceivedInfo receivedInfo,
        CancellationToken cancellationToken = default)
    {
        try
        {
            return await ackStrategy(Channel, receivedInfo.DeliveryTag, cancellationToken);
        }
        catch (AlreadyClosedException alreadyClosedException)
        {
            logger.LogInformation(
                alreadyClosedException,
                "Failed to ACK or NACK, message will be retried, receivedInfo={receivedInfo}",
                receivedInfo
            );
        }
        catch (IOException ioException)
        {
            logger.LogInformation(
                ioException,
                "Failed to ACK or NACK, message will be retried, receivedInfo={receivedInfo}",
                receivedInfo
            );
        }
        catch (Exception exception)
        {
            logger.LogError(
                exception,
                "Unexpected exception when attempting to ACK or NACK, receivedInfo={receivedInfo}",
                receivedInfo
            );
        }

        return AckResult.Exception;
    }
}<|MERGE_RESOLUTION|>--- conflicted
+++ resolved
@@ -1,8 +1,4 @@
 using EasyNetQ.Events;
-<<<<<<< HEAD
-using EasyNetQ.Logging;
-=======
->>>>>>> eaa3ade7
 using EasyNetQ.Topology;
 using Microsoft.Extensions.Logging;
 using RabbitMQ.Client;
@@ -17,11 +13,7 @@
     private readonly IEventBus eventBus;
     private readonly ConsumeDelegate consumeDelegate;
     private readonly IServiceProvider serviceResolver;
-<<<<<<< HEAD
     private readonly ILogger<InternalConsumer> logger;
-=======
-    private readonly ILogger logger;
->>>>>>> eaa3ade7
     private readonly Queue queue;
     private readonly bool autoAck;
 
@@ -29,11 +21,7 @@
 
     public AsyncBasicConsumer(
         IServiceProvider serviceResolver,
-<<<<<<< HEAD
         ILogger<InternalConsumer> logger,
-=======
-        ILogger logger,
->>>>>>> eaa3ade7
         IChannel channel,
         Queue queue,
         bool autoAck,
@@ -51,11 +39,7 @@
 
     public Queue Queue => queue;
 
-<<<<<<< HEAD
     public event EventHandler<ConsumerEventArgs> ConsumerCancelled;
-=======
-    public event EventHandler<ConsumerEventArgs>? ConsumerCancelled;
->>>>>>> eaa3ade7
 
     /// <inheritdoc />
     protected override async Task OnCancelAsync(string[] consumerTags, CancellationToken cancellationToken = default)
@@ -100,24 +84,14 @@
         var messageReceivedInfo = new MessageReceivedInfo(
             consumerTag, deliveryTag, redelivered, exchange, routingKey, queue.Name
         );
-<<<<<<< HEAD
-
         var messageProperties = new MessageProperties(properties);
         await eventBus.PublishAsync(new DeliveredMessageEvent(messageReceivedInfo, messageProperties, messageBody));
 
-=======
-        var messageProperties = new MessageProperties(properties);
-        eventBus.Publish(new DeliveredMessageEvent(messageReceivedInfo, messageProperties, messageBody));
->>>>>>> eaa3ade7
         var ackStrategy = await consumeDelegate(new ConsumeContext(messageReceivedInfo, messageProperties, messageBody, serviceResolver, cts.Token)).ConfigureAwait(false);
         if (!autoAck)
         {
             var ackResult = await AckAsync(ackStrategy, messageReceivedInfo, cancellationToken);
-<<<<<<< HEAD
             await eventBus.PublishAsync(new AckEvent(messageReceivedInfo, messageProperties, messageBody, ackResult));
-=======
-            eventBus.Publish(new AckEvent(messageReceivedInfo, messageProperties, messageBody, ackResult));
->>>>>>> eaa3ade7
         }
     }
 
@@ -131,11 +105,7 @@
         disposed = true;
         cts.Cancel();
         cts.Dispose();
-<<<<<<< HEAD
         await eventBus.PublishAsync(new ConsumerChannelDisposedEvent(ConsumerTags));
-=======
-        eventBus.Publish(new ConsumerChannelDisposedEvent(ConsumerTags));
->>>>>>> eaa3ade7
     }
 #pragma warning restore CS1998
 
