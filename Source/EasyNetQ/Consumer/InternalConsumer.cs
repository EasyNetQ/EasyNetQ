--- conflicted
+++ resolved
@@ -64,11 +64,7 @@
 /// <summary>
 ///     Asynchronous event handler delegate
 /// </summary>
-<<<<<<< HEAD
 public delegate Task AsyncEventHandler<TEventArgs>(object sender, TEventArgs e) where TEventArgs : AsyncEventArgs;
-=======
-public delegate Task AsyncEventHandler<TEventArgs>(object? sender, TEventArgs e) where TEventArgs : AsyncEventArgs;
->>>>>>> eaa3ade7
 
 /// <summary>
 ///     Consumer which starts/stops raw consumers
@@ -88,11 +84,7 @@
     /// <summary>
     ///     Raised when consumer is cancelled
     /// </summary>
-<<<<<<< HEAD
     event AsyncEventHandler<InternalConsumerCancelledEventArgs> CancelledAsync;
-=======
-    event AsyncEventHandler<InternalConsumerCancelledEventArgs>? CancelledAsync;
->>>>>>> eaa3ade7
 }
 
 /// <inheritdoc />
@@ -107,17 +99,10 @@
     private readonly IConsumerConnection connection;
     private readonly IEventBus eventBus;
     private readonly IServiceProvider serviceResolver;
-<<<<<<< HEAD
     private readonly ILogger<InternalConsumer> logger;
 
     private volatile bool disposed;
     private IChannel channel;
-=======
-    private readonly ILogger logger;
-
-    private volatile bool disposed;
-    private IChannel? channel;
->>>>>>> eaa3ade7
 
     /// <summary>
     ///     Creates InternalConsumer
@@ -146,11 +131,7 @@
         {
             if (IsChannelClosedWithSoftError(channel))
             {
-<<<<<<< HEAD
-                logger.Info("Channel has shutdown with soft error and will be recreated");
-=======
                 logger.LogInformation("Channel has shutdown with soft error and will be recreated");
->>>>>>> eaa3ade7
 
                 foreach (var consumer in consumers.Values)
                 {
@@ -159,12 +140,8 @@
                 }
 
                 consumers.Clear();
-<<<<<<< HEAD
                 if (channel != null)
                     await channel.DisposeAsync();
-=======
-                channel?.Dispose();
->>>>>>> eaa3ade7
                 channel = null;
             }
 
@@ -177,18 +154,11 @@
                 }
                 catch (Exception exception)
                 {
-<<<<<<< HEAD
                     if (channel != null)
                         await channel.DisposeAsync();
                     channel = null;
 
-                    logger.Error(exception, "Failed to create channel");
-=======
-                    channel?.Dispose();
-                    channel = null;
-
                     logger.LogError(exception, "Failed to create channel");
->>>>>>> eaa3ade7
                     return new InternalConsumerStatus(Array.Empty<Queue>(), Array.Empty<Queue>(), Array.Empty<Queue>());
                 }
             }
@@ -228,11 +198,7 @@
                         eventBus,
                         perQueueConfiguration.ConsumeDelegate
                     );
-<<<<<<< HEAD
                     var arguments = perQueueConfiguration.Arguments ?? new Dictionary<string, object>();
-=======
-                    var arguments = perQueueConfiguration.Arguments as IDictionary<string, object?> ?? new Dictionary<string, object?>();
->>>>>>> eaa3ade7
                     consumer.ConsumerCancelled -= AsyncBasicConsumerOnConsumerCancelled;
                     var consumerTag = await channel.BasicConsumeAsync(
                         queue.Name, // queue
@@ -246,11 +212,7 @@
                     );
                     consumers.Add(queue.Name, consumer);
 
-<<<<<<< HEAD
-                    logger.InfoFormat(
-=======
                     logger.LogInformation(
->>>>>>> eaa3ade7
                         "Declared consumer with consumerTag {consumerTag} on queue {queue}",
                         consumerTag,
                         queue.Name
@@ -261,11 +223,7 @@
                 }
                 catch (Exception exception)
                 {
-<<<<<<< HEAD
-                    logger.Error(
-=======
                     logger.LogError(
->>>>>>> eaa3ade7
                         exception,
                         "Failed to declare consumer on queue {queue}",
                         queue.Name
@@ -296,18 +254,13 @@
                         if (channel != null)
                             await channel.BasicCancelAsync(consumerTag, false, cancellationToken);
                     }
-<<<<<<< HEAD
                     catch (Exception exception)
                     {
-                        logger.Error(
+                        logger.LogError(
                             exception,
                             "Failed to stop consuming on consumerTag {consumerTag}",
                             consumerTag
                         );
-=======
-                    catch (AlreadyClosedException)
-                    {
->>>>>>> eaa3ade7
                     }
                 }
 
@@ -319,11 +272,7 @@
     }
 
     /// <inheritdoc />
-<<<<<<< HEAD
     public event AsyncEventHandler<InternalConsumerCancelledEventArgs> CancelledAsync;
-=======
-    public event AsyncEventHandler<InternalConsumerCancelledEventArgs>? CancelledAsync;
->>>>>>> eaa3ade7
 
     public virtual async ValueTask DisposeAsync()
     {
@@ -343,18 +292,13 @@
                         if (channel != null)
                             await channel.BasicCancelAsync(consumerTag);
                     }
-<<<<<<< HEAD
                     catch (Exception ex)
                     {
-                        logger.Error(
+                        logger.LogError(
                             ex,
                             "Failed to dispose on consumerTag {consumerTag}",
                             consumerTag
                         );
-=======
-                    catch (AlreadyClosedException)
-                    {
->>>>>>> eaa3ade7
                     }
                 }
 
@@ -362,7 +306,6 @@
             }
 
             consumers.Clear();
-<<<<<<< HEAD
             if (channel != null)
                 await channel.DisposeAsync();
         }
@@ -374,18 +317,6 @@
     }
 
     private async Task HandleConsumerCancelledAsync(object sender, ConsumerEventArgs messageEvent)
-=======
-            channel?.Dispose();
-        }
-    }
-
-    private void AsyncBasicConsumerOnConsumerCancelled(object? sender, ConsumerEventArgs @event)
-    {
-        _ = HandleConsumerCancelledAsync(sender, @event);
-    }
-
-    private async Task HandleConsumerCancelledAsync(object? sender, ConsumerEventArgs @event)
->>>>>>> eaa3ade7
     {
         Queue cancelled;
         IReadOnlyCollection<Queue> active;
@@ -396,14 +327,10 @@
                 consumer.ConsumerCancelled -= AsyncBasicConsumerOnConsumerCancelled;
                 cancelled = consumer.Queue;
                 active = consumers.Select(x => x.Value.Queue).ToList();
-<<<<<<< HEAD
                 await consumer.DisposeAsync();
-=======
-
-#pragma warning disable IDISP007
+                if (IsChannelClosedWithSoftError(channel)) return;
                 await consumer.DisposeAsync();
 #pragma warning restore IDISP007
->>>>>>> eaa3ade7
                 if (IsChannelClosedWithSoftError(channel)) return;
             }
             else
@@ -418,11 +345,7 @@
         }
     }
 
-<<<<<<< HEAD
     private static bool IsChannelClosedWithSoftError(IChannel channel)
-=======
-    private static bool IsChannelClosedWithSoftError(IChannel? channel)
->>>>>>> eaa3ade7
     {
         var closeReason = channel?.CloseReason;
         if (closeReason == null) return false;
