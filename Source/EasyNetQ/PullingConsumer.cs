--- conflicted
+++ resolved
@@ -395,17 +395,11 @@
     }
 
     /// <inheritdoc />
-<<<<<<< HEAD
     public ValueTask DisposeAsync()
     {
+#pragma warning disable IDISP007 // the injected here is created in the calling method so it should be disposed
         return channel.DisposeAsync();
-=======
-    public virtual void Dispose()
-    {
-#pragma warning disable IDISP007 // the injected here is created in the calling method so it should be disposed
-        channel.Dispose();
 #pragma warning restore IDISP007
->>>>>>> eaa3ade7
     }
 
     private readonly struct BasicGetAction : IPersistentChannelAction<BasicGetResult?>
@@ -419,11 +413,7 @@
             this.autoAck = autoAck;
         }
 
-<<<<<<< HEAD
         public async Task<BasicGetResult> InvokeAsync(IChannel channel, CancellationToken cancellationToken = default)
-=======
-        public async Task<BasicGetResult?> InvokeAsync(IChannel channel, CancellationToken cancellationToken = default)
->>>>>>> eaa3ade7
         {
             return await channel.BasicGetAsync(queue.Name, autoAck, cancellationToken);
         }
@@ -523,16 +513,10 @@
     }
 
     /// <inheritdoc />
-<<<<<<< HEAD
     public ValueTask DisposeAsync()
     {
+#pragma warning disable IDISP007 // the injected here is created in the calling method so it should be disposed
         return consumer.DisposeAsync();
-=======
-    public virtual void Dispose()
-    {
-#pragma warning disable IDISP007 // the injected here is created in the calling method so it should be disposed
-        consumer.Dispose();
 #pragma warning restore IDISP007
->>>>>>> eaa3ade7
     }
 }