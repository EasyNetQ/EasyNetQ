--- conflicted
+++ resolved
@@ -164,17 +164,14 @@
     <Compile Include="RabbitBusExtensions.cs" />
     <Compile Include="RandomClusterHostSelectionStrategy.cs" />
     <Compile Include="ReflectionHelpers.cs" />
-<<<<<<< HEAD
     <Compile Include="Rpc\AdvancedRpc.cs" />
     <Compile Include="Rpc\FreshQueue\FreshQueueClientRpc.cs" />
     <Compile Include="Rpc\FreshQueue\FreshQueueRpcFactory.cs" />
     <Compile Include="Rpc\FreshQueue\FreshQueueServerRpc.cs" />
-=======
     <Compile Include="Rpc\FreshQueue\FreshQueueClientRpc.cs" />
     <Compile Include="Rpc\AdvancedRpc.cs" />
     <Compile Include="Rpc\FreshQueue\FreshQueueRpcFactory.cs" />
     <Compile Include="Rpc\AdvancedServerRpc.cs" />
->>>>>>> e6d00a70
     <Compile Include="Rpc\RpcHelpers.cs" />
     <Compile Include="Rpc\UserHandlerInfo.cs" />
     <Compile Include="Rpc\IAdvancedClientRpc.cs" />
