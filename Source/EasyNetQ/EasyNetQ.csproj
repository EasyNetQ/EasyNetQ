﻿<Project Sdk="Microsoft.NET.Sdk">
  <Import Project="$([MSBuild]::GetDirectoryNameOfFileAbove($(MSBuildThisFileDirectory), build.props))\build.props" />
  <PropertyGroup>
    <Title>EasyNetQ</Title>
    <Description>EasyNetQ</Description>
    <PackageTags>RabbitMQ;Messaging;AMQP;C#</PackageTags>
    <PackageIconUrl>https://raw.githubusercontent.com/EasyNetQ/EasyNetQ/gh-pages/design/logo_design.png</PackageIconUrl>
<<<<<<< HEAD
      <TargetFrameworks>netstandard2.0;net451;net461</TargetFrameworks>
=======
    <TargetFrameworks>netstandard2.0;net461</TargetFrameworks>
>>>>>>> 95919962
    <DefineConstants>$(DefineConstants);LIBLOG_PUBLIC;LIBLOG_PORTABLE</DefineConstants>
    <LangVersion>latest</LangVersion>
  </PropertyGroup>
  <ItemGroup>
    <PackageReference Include="Newtonsoft.Json" Version="12.0.2" />
<<<<<<< HEAD
    <PackageReference Include="RabbitMQ.Client" Version="5.1.1" />
    <PackageReference Include="LibLog" Version="5.0.6">
=======
    <PackageReference Include="RabbitMQ.Client" Version="[6.0.0,7.0.0)" />
    <PackageReference Include="LibLog" Version="5.0.8">
>>>>>>> 95919962
      <PrivateAssets>all</PrivateAssets>
      <IncludeAssets>runtime; build; native; contentfiles; analyzers</IncludeAssets>
    </PackageReference>
    <PackageReference Include="GitVersionTask" Version="5.0.1">
      <PrivateAssets>all</PrivateAssets>
    </PackageReference>
  </ItemGroup>
  <ItemGroup Condition=" '$(TargetFramework)' == 'netstandard2.0' ">
  </ItemGroup>
<<<<<<< HEAD
    <ItemGroup Condition=" '$(TargetFramework)' == 'net451' Or '$(TargetFramework)' == 'net461' ">
=======
  <ItemGroup Condition=" '$(TargetFramework)' == 'net461' ">
>>>>>>> 95919962
    <Reference Include="System" />
    <Reference Include="System.Configuration" />
    <Reference Include="Microsoft.CSharp" />
  </ItemGroup>
  <PropertyGroup Condition=" '$(TargetFramework)' == 'netstandard2.0' ">
    <DefineConstants>$(DefineConstants);NET_STANDARD</DefineConstants>
  </PropertyGroup>
<<<<<<< HEAD
    <PropertyGroup Condition=" '$(TargetFramework)' == 'net451' Or '$(TargetFramework)' == 'net461' ">
=======
  <PropertyGroup Condition=" '$(TargetFramework)' == 'net461' ">
>>>>>>> 95919962
    <DefineConstants>$(DefineConstants);NETFX</DefineConstants>
  </PropertyGroup>
  <Import Project="$([MSBuild]::GetDirectoryNameOfFileAbove($(MSBuildThisFileDirectory), build.targets))\build.targets" />
</Project><|MERGE_RESOLUTION|>--- conflicted
+++ resolved
@@ -5,23 +5,14 @@
     <Description>EasyNetQ</Description>
     <PackageTags>RabbitMQ;Messaging;AMQP;C#</PackageTags>
     <PackageIconUrl>https://raw.githubusercontent.com/EasyNetQ/EasyNetQ/gh-pages/design/logo_design.png</PackageIconUrl>
-<<<<<<< HEAD
-      <TargetFrameworks>netstandard2.0;net451;net461</TargetFrameworks>
-=======
     <TargetFrameworks>netstandard2.0;net461</TargetFrameworks>
->>>>>>> 95919962
     <DefineConstants>$(DefineConstants);LIBLOG_PUBLIC;LIBLOG_PORTABLE</DefineConstants>
     <LangVersion>latest</LangVersion>
   </PropertyGroup>
   <ItemGroup>
     <PackageReference Include="Newtonsoft.Json" Version="12.0.2" />
-<<<<<<< HEAD
-    <PackageReference Include="RabbitMQ.Client" Version="5.1.1" />
-    <PackageReference Include="LibLog" Version="5.0.6">
-=======
     <PackageReference Include="RabbitMQ.Client" Version="[6.0.0,7.0.0)" />
     <PackageReference Include="LibLog" Version="5.0.8">
->>>>>>> 95919962
       <PrivateAssets>all</PrivateAssets>
       <IncludeAssets>runtime; build; native; contentfiles; analyzers</IncludeAssets>
     </PackageReference>
@@ -31,11 +22,7 @@
   </ItemGroup>
   <ItemGroup Condition=" '$(TargetFramework)' == 'netstandard2.0' ">
   </ItemGroup>
-<<<<<<< HEAD
-    <ItemGroup Condition=" '$(TargetFramework)' == 'net451' Or '$(TargetFramework)' == 'net461' ">
-=======
   <ItemGroup Condition=" '$(TargetFramework)' == 'net461' ">
->>>>>>> 95919962
     <Reference Include="System" />
     <Reference Include="System.Configuration" />
     <Reference Include="Microsoft.CSharp" />
@@ -43,11 +30,7 @@
   <PropertyGroup Condition=" '$(TargetFramework)' == 'netstandard2.0' ">
     <DefineConstants>$(DefineConstants);NET_STANDARD</DefineConstants>
   </PropertyGroup>
-<<<<<<< HEAD
-    <PropertyGroup Condition=" '$(TargetFramework)' == 'net451' Or '$(TargetFramework)' == 'net461' ">
-=======
   <PropertyGroup Condition=" '$(TargetFramework)' == 'net461' ">
->>>>>>> 95919962
     <DefineConstants>$(DefineConstants);NETFX</DefineConstants>
   </PropertyGroup>
   <Import Project="$([MSBuild]::GetDirectoryNameOfFileAbove($(MSBuildThisFileDirectory), build.targets))\build.targets" />
