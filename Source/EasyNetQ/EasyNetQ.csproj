﻿<?xml version="1.0" encoding="utf-8"?>
<Project ToolsVersion="4.0" DefaultTargets="Build" xmlns="http://schemas.microsoft.com/developer/msbuild/2003">
  <PropertyGroup>
    <Configuration Condition=" '$(Configuration)' == '' ">Debug</Configuration>
    <Platform Condition=" '$(Platform)' == '' ">AnyCPU</Platform>
    <ProductVersion>9.0.21022</ProductVersion>
    <SchemaVersion>2.0</SchemaVersion>
    <ProjectGuid>{B8DEF709-5168-48F1-B8D3-AD44E4A4A22B}</ProjectGuid>
    <OutputType>Library</OutputType>
    <AppDesignerFolder>Properties</AppDesignerFolder>
    <RootNamespace>EasyNetQ</RootNamespace>
    <AssemblyName>EasyNetQ</AssemblyName>
    <TargetFrameworkVersion>v4.0</TargetFrameworkVersion>
    <FileAlignment>512</FileAlignment>
    <TargetFrameworkProfile>Client</TargetFrameworkProfile>
    <SolutionDir Condition="$(SolutionDir) == '' Or $(SolutionDir) == '*Undefined*'">..\</SolutionDir>
    <RestorePackages>true</RestorePackages>
  </PropertyGroup>
  <PropertyGroup Condition=" '$(Configuration)|$(Platform)' == 'Debug|AnyCPU' ">
    <DebugSymbols>true</DebugSymbols>
    <DebugType>full</DebugType>
    <Optimize>false</Optimize>
    <OutputPath>bin\Debug\</OutputPath>
    <DefineConstants>DEBUG;TRACE</DefineConstants>
    <ErrorReport>prompt</ErrorReport>
    <WarningLevel>4</WarningLevel>
  </PropertyGroup>
  <PropertyGroup Condition=" '$(Configuration)|$(Platform)' == 'Release|AnyCPU' ">
    <DebugType>pdbonly</DebugType>
    <Optimize>true</Optimize>
    <OutputPath>bin\Release\</OutputPath>
    <DefineConstants>TRACE</DefineConstants>
    <ErrorReport>prompt</ErrorReport>
    <WarningLevel>4</WarningLevel>
    <DocumentationFile>bin\Release\EasyNetQ.xml</DocumentationFile>
  </PropertyGroup>
  <ItemGroup>
    <Reference Include="Microsoft.CSharp" />
    <Reference Include="Newtonsoft.Json">
      <HintPath>..\packages\Newtonsoft.Json.6.0.3\lib\net40\Newtonsoft.Json.dll</HintPath>
    </Reference>
    <Reference Include="RabbitMQ.Client">
      <HintPath>..\packages\RabbitMQ.Client.3.3.2\lib\net30\RabbitMQ.Client.dll</HintPath>
    </Reference>
    <Reference Include="System" />
    <Reference Include="System.configuration" />
    <Reference Include="System.Core" />
    <Reference Include="System.Runtime.Serialization" />
  </ItemGroup>
  <ItemGroup>
    <Compile Include="..\Version.cs">
      <Link>Properties\Version.cs</Link>
    </Compile>
    <Compile Include="AmqpExceptions\AmpqExceptionGrammar.cs" />
    <Compile Include="AmqpExceptions\AmqpException.cs" />
    <Compile Include="AutoSubscribe\AutoSubscriber.cs" />
    <Compile Include="AutoSubscribe\ForTopicAttribute.cs" />
    <Compile Include="AutoSubscribe\IConsumeAsync.cs" />
    <Compile Include="AutoSubscribe\SubscriptionConfigurationAttribute.cs" />
    <Compile Include="BasicGetResult.cs" />
    <Compile Include="BusExtensions.cs" />
    <Compile Include="ComponentRegistration.cs" />
    <Compile Include="ConnectionString\ConnectionStringGrammar.cs" />
    <Compile Include="ConnectionString\IConnectionStringParser.cs" />
    <Compile Include="AutoSubscribe\AutoSubscriberConsumerAttribute.cs" />
    <Compile Include="Consumer\AckStrategies.cs" />
    <Compile Include="Consumer\ConsumerCancellation.cs" />
    <Compile Include="Consumer\ConsumerExecutionContext.cs" />
    <Compile Include="Consumer\ConsumerFactory.cs" />
    <Compile Include="Consumer\MessageConsumeContext.cs" />
    <Compile Include="Consumer\DisposeWhenSet.cs" />
    <Compile Include="Consumer\HandlerCollection.cs" />
    <Compile Include="Consumer\HandlerCollectionFactory.cs" />
    <Compile Include="Consumer\IConsumer.cs" />
    <Compile Include="Consumer\IConsumerConfiguration.cs" />
    <Compile Include="Consumer\IConsumerFactory.cs" />
    <Compile Include="Consumer\IConsumeSingle.cs" />
    <Compile Include="Consumer\IConsumeSingleFactory.cs" />
    <Compile Include="Consumer\IHandlerCollectionFactory.cs" />
    <Compile Include="Consumer\IHandlerRegistration.cs" />
    <Compile Include="Consumer\InternalConsumer.cs" />
    <Compile Include="Consumer\InternalConsumerFactory.cs" />
    <Compile Include="Consumer\IReceiveRegistration.cs" />
    <Compile Include="Consumer\PersistentConsumer.cs" />
    <Compile Include="Consumer\ConsumerDispatcher.cs" />
    <Compile Include="Consumer\ConsumerDispatcherFactory.cs" />
    <Compile Include="AutoSubscribe\AutoSubscriberConsumerInfo.cs" />
    <Compile Include="Conventions.cs" />
    <Compile Include="DefaultCorrelationIdGenerationStrategy.cs" />
    <Compile Include="Consumer\DefaultConsumerErrorStrategy.cs" />
    <Compile Include="AutoSubscribe\DefaultAutoSubscriberMessageDispatcher.cs" />
    <Compile Include="DefaultMessageSerializationStrategy.cs" />
    <Compile Include="DefaultServiceProvider.cs" />
    <Compile Include="Delegates.cs" />
    <Compile Include="DeliveryModeAttribute.cs" />
    <Compile Include="DeliveryModeStrategy.cs" />
    <Compile Include="EasyNetQException.cs" />
    <Compile Include="Events\AckEvent.cs" />
    <Compile Include="Events\ConnectionCreatedEvent.cs" />
    <Compile Include="Events\ConnectionDisconnectedEvent.cs" />
    <Compile Include="Events\ConsumerModelDisposedEvent.cs" />
    <Compile Include="Events\PublishChannelCreatedEvent.cs" />
    <Compile Include="Events\ReturnedMessageEvent.cs" />
    <Compile Include="Events\StoppedConsumingEvent.cs" />
    <Compile Include="FluentConfiguration\ISubscriptionConfiguration.cs" />
    <Compile Include="Consumer\HandlerRunner.cs" />
    <Compile Include="IAdvancedBus.cs" />
    <Compile Include="IBus.cs" />
    <Compile Include="IClusterHostSelectionStrategy.cs" />
    <Compile Include="IConnectionConfiguration.cs" />
    <Compile Include="IConnectionFactory.cs" />
    <Compile Include="AutoSubscribe\IConsume.cs" />
    <Compile Include="Consumer\IConsumerDispatcher.cs" />
    <Compile Include="Consumer\IConsumerDispatcherFactory.cs" />
    <Compile Include="Consumer\IConsumerErrorStrategy.cs" />
    <Compile Include="ICorrelationIdGenerationStrategy.cs" />
    <Compile Include="IEasyNetQLogger.cs" />
    <Compile Include="IEventBus.cs" />
    <Compile Include="IMessage.cs" />
    <Compile Include="AutoSubscribe\IAutoSubscriberMessageDispatcher.cs" />
    <Compile Include="IMessageSerializationStrategy.cs" />
    <Compile Include="ISaga.cs" />
    <Compile Include="ISerializer.cs" />
    <Compile Include="IServiceProvider.cs" />
    <Compile Include="JsonSerializer.cs" />
    <Compile Include="LinqExtensions.cs" />
    <Compile Include="Loggers\ConsoleLogger.cs" />
    <Compile Include="Loggers\DelegateLogger.cs" />
    <Compile Include="Loggers\NullLogger.cs" />
    <Compile Include="Message.cs" />
    <Compile Include="MessageReceivedInfo.cs" />
    <Compile Include="MessageProperties.cs" />
    <Compile Include="MessageReturnedInfo.cs" />
    <Compile Include="MessageVersioning\ISupersede.cs" />
    <Compile Include="MessageVersioning\MessageType.cs" />
    <Compile Include="MessageVersioning\MessageTypeProperty.cs" />
    <Compile Include="MessageVersioning\MessageVersioningExtensions.cs" />
    <Compile Include="MessageVersioning\MessageVersionStack.cs" />
    <Compile Include="NonGeneric\NonGenericExtensions.cs" />
    <Compile Include="PersistentConnection.cs" />
    <Compile Include="Producer\ClientCommandDispatcher.cs" />
    <Compile Include="Producer\ClientCommandDispatcherSingleton.cs" />
    <Compile Include="Producer\IClientCommandDispatcher.cs" />
    <Compile Include="Producer\IClientCommandDispatcherFactory.cs" />
    <Compile Include="Producer\IPersistentChannel.cs" />
    <Compile Include="Producer\IPersistentChannelFactory.cs" />
    <Compile Include="Producer\IPublisher.cs" />
    <Compile Include="Producer\IPublishExchangeDeclareStrategy.cs" />
    <Compile Include="Producer\ISendReceive.cs" />
    <Compile Include="Producer\PersistentChannel.cs" />
    <Compile Include="Producer\PublisherBase.cs" />
    <Compile Include="Producer\PublisherBasic.cs" />
    <Compile Include="Producer\PublisherConfirms.cs" />
    <Compile Include="Producer\PublisherFactory.cs" />
    <Compile Include="Producer\PublishExchangeDeclareStrategy.cs" />
    <Compile Include="Producer\PublishNackedException.cs" />
    <Compile Include="Producer\SendReceive.cs" />
    <Compile Include="MessageVersioning\VersionedPublishExchangeDeclareStrategy.cs" />
    <Compile Include="Properties\AssemblyInfo.cs" />
    <Compile Include="QueueAttribute.cs" />
    <Compile Include="RabbitAdvancedBus.cs" />
    <Compile Include="RabbitBus.cs" />
    <Compile Include="RabbitHutch.cs" />
    <Compile Include="RabbitBusExtensions.cs" />
    <Compile Include="RandomClusterHostSelectionStrategy.cs" />
    <Compile Include="ReflectionHelpers.cs" />
<<<<<<< HEAD
    <Compile Include="Rpc\AdvancedClientRpc.cs" />
    <Compile Include="Rpc\AdvancedRpc.cs" />
    <Compile Include="Rpc\AdvancedRpcFactory.cs" />
    <Compile Include="Rpc\AdvancedServerRpc.cs" />
=======
    <Compile Include="Rpc\AdvancedRpcFactory.cs" />
    <Compile Include="Rpc\IAdvancedRpcFactory.cs" />
    <Compile Include="Rpc\IRpc.cs" />
    <Compile Include="Rpc\Rpc.cs" />
    <Compile Include="Rpc\IAdvancedClientRpc.cs" />
    <Compile Include="Rpc\IAdvancedServerRpc.cs" />
    <Compile Include="Rpc\AdvancedClientRpc.cs" />
    <Compile Include="Rpc\AdvancedServerRpc.cs" />
    <Compile Include="Rpc\AdvancedRpc.cs" />
    <Compile Include="Rpc\IRpcHeaderKeys.cs" />
    <Compile Include="Rpc\AdvancedClientRpc.cs" />
    <Compile Include="Rpc\AdvancedRpcFactory.cs" />
    <Compile Include="Rpc\AdvancedServerRpc.cs" />
    <Compile Include="Rpc\BetterRpc.cs" />
>>>>>>> f488a56c
    <Compile Include="Rpc\IAdvancedClientRpc.cs" />
    <Compile Include="Rpc\IAdvancedRpcFactory.cs" />
    <Compile Include="Rpc\IAdvancedServerRpc.cs" />
    <Compile Include="Rpc\IRpc.cs" />
    <Compile Include="Rpc\IRpcHeaderKeys.cs" />
    <Compile Include="Rpc\Rpc.cs" />
    <Compile Include="Rpc\RpcHeaderKeys.cs" />
    <Compile Include="Sprache\Failure.cs" />
    <Compile Include="Sprache\IFailure.cs" />
    <Compile Include="Sprache\Input.cs" />
    <Compile Include="Sprache\IResultOfT.cs" />
    <Compile Include="Sprache\ISuccess.cs" />
    <Compile Include="Sprache\Parse.cs" />
    <Compile Include="Sprache\ParseException.cs" />
    <Compile Include="Sprache\ParserOfT.cs" />
    <Compile Include="Sprache\ResultHelper.cs" />
    <Compile Include="Sprache\Success.cs" />
    <Compile Include="SystemMessages\UnscheduleMe.cs" />
    <Compile Include="SystemMessages\Error.cs" />
    <Compile Include="SystemMessages\ScheduleMe.cs" />
    <Compile Include="TaskHelpers.cs" />
    <Compile Include="Topology\Binding.cs" />
    <Compile Include="Topology\Exchange.cs" />
    <Compile Include="Topology\ExchangeType.cs" />
    <Compile Include="Topology\IBindable.cs" />
    <Compile Include="Topology\IBinding.cs" />
    <Compile Include="Topology\IExchange.cs" />
    <Compile Include="Topology\IQueue.cs" />
    <Compile Include="Topology\Queue.cs" />
    <Compile Include="DefaultClusterHostSelectionStrategy.cs" />
    <Compile Include="Consumer\TransientConsumer.cs" />
    <Compile Include="TypeNameSerializer.cs" />
    <Compile Include="Preconditions.cs" />
    <Compile Include="MessageVersioning\VersionedMessageSerializationStrategy.cs" />
  </ItemGroup>
  <ItemGroup>
    <None Include="packages.config" />
  </ItemGroup>
  <ItemGroup />
  <Import Project="$(MSBuildToolsPath)\Microsoft.CSharp.targets" />
  <Import Project="$(SolutionDir)\.nuget\NuGet.targets" Condition="Exists('$(SolutionDir)\.nuget\NuGet.targets')" />
  <!-- To modify your build process, add your task inside one of the targets below and uncomment it. 
       Other similar extension points exist, see Microsoft.Common.targets.
  <Target Name="BeforeBuild">
  </Target>
  <Target Name="AfterBuild">
  </Target>
  -->
</Project><|MERGE_RESOLUTION|>--- conflicted
+++ resolved
@@ -164,12 +164,10 @@
     <Compile Include="RabbitBusExtensions.cs" />
     <Compile Include="RandomClusterHostSelectionStrategy.cs" />
     <Compile Include="ReflectionHelpers.cs" />
-<<<<<<< HEAD
     <Compile Include="Rpc\AdvancedClientRpc.cs" />
     <Compile Include="Rpc\AdvancedRpc.cs" />
     <Compile Include="Rpc\AdvancedRpcFactory.cs" />
     <Compile Include="Rpc\AdvancedServerRpc.cs" />
-=======
     <Compile Include="Rpc\AdvancedRpcFactory.cs" />
     <Compile Include="Rpc\IAdvancedRpcFactory.cs" />
     <Compile Include="Rpc\IRpc.cs" />
@@ -184,7 +182,6 @@
     <Compile Include="Rpc\AdvancedRpcFactory.cs" />
     <Compile Include="Rpc\AdvancedServerRpc.cs" />
     <Compile Include="Rpc\BetterRpc.cs" />
->>>>>>> f488a56c
     <Compile Include="Rpc\IAdvancedClientRpc.cs" />
     <Compile Include="Rpc\IAdvancedRpcFactory.cs" />
     <Compile Include="Rpc\IAdvancedServerRpc.cs" />
