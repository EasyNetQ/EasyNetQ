﻿<Project Sdk="Microsoft.NET.Sdk">
  <Import Project="$([MSBuild]::GetDirectoryNameOfFileAbove($(MSBuildThisFileDirectory), build.props))\build.props" />
  <PropertyGroup>
    <Title>EasyNetQ</Title>
    <Description>EasyNetQ</Description>
    <PackageTags>RabbitMQ;Messaging;AMQP;C#</PackageTags>
    <PackageIconUrl>https://raw.githubusercontent.com/EasyNetQ/EasyNetQ/gh-pages/design/logo_design.png</PackageIconUrl>
    <TargetFrameworks>netstandard2.0;net461</TargetFrameworks>
    <DefineConstants>$(DefineConstants);LIBLOG_PUBLIC;LIBLOG_PORTABLE</DefineConstants>
    <LangVersion>latest</LangVersion>
  </PropertyGroup>
  <ItemGroup>
<<<<<<< HEAD
    <PackageReference Include="RabbitMQ.Client" Version="5.1.0" />
    <PackageReference Include="LibLog" Version="5.0.3">
=======
    <PackageReference Include="Newtonsoft.Json" Version="12.0.2" />
    <PackageReference Include="RabbitMQ.Client" Version="[6.0.0,7.0.0)" />
    <PackageReference Include="LibLog" Version="5.0.8">
>>>>>>> 9056cc53
      <PrivateAssets>all</PrivateAssets>
      <IncludeAssets>runtime; build; native; contentfiles; analyzers</IncludeAssets>
    </PackageReference>
    <PackageReference Include="GitVersionTask" Version="5.0.1">
      <PrivateAssets>all</PrivateAssets>
    </PackageReference>
  </ItemGroup>
  <ItemGroup Condition=" '$(TargetFramework)' == 'netstandard2.0' ">
    <PackageReference Include="Microsoft.CSharp" Version="4.5.0" />
  </ItemGroup>
  <ItemGroup Condition=" '$(TargetFramework)' == 'net461' ">
    <Reference Include="System" />
    <Reference Include="System.Configuration" />
    <Reference Include="Microsoft.CSharp" />
  </ItemGroup>
  <PropertyGroup Condition=" '$(TargetFramework)' == 'netstandard2.0' ">
    <DefineConstants>$(DefineConstants);NET_STANDARD</DefineConstants>
  </PropertyGroup>
  <PropertyGroup Condition=" '$(TargetFramework)' == 'net461' ">
    <DefineConstants>$(DefineConstants);NETFX</DefineConstants>
  </PropertyGroup>
  <Import Project="$([MSBuild]::GetDirectoryNameOfFileAbove($(MSBuildThisFileDirectory), build.targets))\build.targets" />
</Project><|MERGE_RESOLUTION|>--- conflicted
+++ resolved
@@ -10,14 +10,11 @@
     <LangVersion>latest</LangVersion>
   </PropertyGroup>
   <ItemGroup>
-<<<<<<< HEAD
     <PackageReference Include="RabbitMQ.Client" Version="5.1.0" />
     <PackageReference Include="LibLog" Version="5.0.3">
-=======
     <PackageReference Include="Newtonsoft.Json" Version="12.0.2" />
     <PackageReference Include="RabbitMQ.Client" Version="[6.0.0,7.0.0)" />
     <PackageReference Include="LibLog" Version="5.0.8">
->>>>>>> 9056cc53
       <PrivateAssets>all</PrivateAssets>
       <IncludeAssets>runtime; build; native; contentfiles; analyzers</IncludeAssets>
     </PackageReference>
