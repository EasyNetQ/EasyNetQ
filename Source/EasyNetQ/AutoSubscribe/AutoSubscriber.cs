--- conflicted
+++ resolved
@@ -97,11 +97,7 @@
     {
         private readonly List<IAsyncDisposable> subscriptions;
 
-<<<<<<< HEAD
         public AutoSubscribeDisposable(List<IAsyncDisposable> subscriptions) => this.subscriptions = subscriptions;
-=======
-        public AutoSubscribeDisposable(List<IDisposable> subscriptions) => this.subscriptions = subscriptions;
->>>>>>> eaa3ade7
 
         public async ValueTask DisposeAsync()
         {
@@ -217,7 +213,7 @@
         };
     }
 
-    private static SubscriptionConfigurationAttribute? GetSubscriptionConfigurationAttributeValue(AutoSubscriberConsumerInfo subscriptionInfo)
+    private static SubscriptionConfigurationAttribute GetSubscriptionConfigurationAttributeValue(AutoSubscriberConsumerInfo subscriptionInfo)
     {
         var customAttributes = subscriptionInfo.ConsumeMethod.GetCustomAttributes(typeof(SubscriptionConfigurationAttribute), true);
         return customAttributes
@@ -225,7 +221,7 @@
             .FirstOrDefault();
     }
 
-    protected virtual AutoSubscriberConsumerAttribute? GetSubscriptionAttribute(AutoSubscriberConsumerInfo consumerInfo)
+    protected virtual AutoSubscriberConsumerAttribute GetSubscriptionAttribute(AutoSubscriberConsumerInfo consumerInfo)
     {
         return consumerInfo.ConsumeMethod
             .GetCustomAttributes(typeof(AutoSubscriberConsumerAttribute), true)
