--- conflicted
+++ resolved
@@ -58,11 +58,7 @@
 
 internal class ResponderConfiguration : IResponderConfiguration
 {
-<<<<<<< HEAD
     public ResponderConfiguration(ushort defaultPrefetchCount, string queueType = null)
-=======
-    public ResponderConfiguration(ushort defaultPrefetchCount, string? queueType = null)
->>>>>>> eaa3ade7
     {
         PrefetchCount = defaultPrefetchCount;
 
@@ -74,11 +70,7 @@
     public string? QueueName { get; private set; }
     public bool Durable { get; private set; } = true;
 
-<<<<<<< HEAD
     public IDictionary<string, object> QueueArguments { get; private set; }
-=======
-    public IDictionary<string, object>? QueueArguments { get; private set; }
->>>>>>> eaa3ade7
 
     public IResponderConfiguration WithPrefetchCount(ushort prefetchCount)
     {
