--- conflicted
+++ resolved
@@ -26,11 +26,7 @@
     /// </summary>
     /// <param name="headers">Headers to set</param>
     /// <returns>Returns a reference to itself</returns>
-<<<<<<< HEAD
-    IFuturePublishConfiguration WithHeaders(IDictionary<string, object> headers);
-=======
     IFuturePublishConfiguration WithHeaders(IDictionary<string, object?> headers);
->>>>>>> eaa3ade7
 
     /// <summary>
     /// Set publisher confirms
@@ -49,11 +45,7 @@
 
     public byte? Priority { get; private set; }
     public string Topic { get; private set; }
-<<<<<<< HEAD
     public IDictionary<string, object> MessageHeaders { get; private set; }
-=======
-    public IDictionary<string, object?>? MessageHeaders { get; private set; }
->>>>>>> eaa3ade7
     public bool PublisherConfirms { get; private set; }
 
     public IFuturePublishConfiguration WithPriority(byte priority)
@@ -71,22 +63,12 @@
     public IFuturePublishConfiguration WithHeaders(IDictionary<string, object?> headers)
     {
         foreach (var kvp in headers)
-            (MessageHeaders ??= new Dictionary<string, object?>()).Add(kvp.Key, kvp.Value);
-        return this;
-    }
-
-    public IFuturePublishConfiguration WithPublisherConfirms(bool publisherConfirms)
-    {
-<<<<<<< HEAD
-        foreach (var kvp in headers)
             (MessageHeaders ??= new Dictionary<string, object>()).Add(kvp.Key, kvp.Value);
         return this;
     }
 
     public IFuturePublishConfiguration WithPublisherConfirms(bool publisherConfirms)
     {
-=======
->>>>>>> eaa3ade7
         PublisherConfirms = publisherConfirms;
         return this;
     }
