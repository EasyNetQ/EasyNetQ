namespace EasyNetQ.Internals;

/// <summary>
///     This is an internal API that supports the EasyNetQ infrastructure and not subject to
///     the same compatibility as public APIs. It may be changed or removed without notice in
///     any release. You should only use it directly in your code with extreme caution and knowing that
///     doing so can result in application failures when updating to a new EasyNetQ release.
/// </summary>
public static class TaskHelpers
{
    /// <summary>
    ///     This is an internal API that supports the EasyNetQ infrastructure and not subject to
    ///     the same compatibility as public APIs. It may be changed or removed without notice in
    ///     any release. You should only use it directly in your code with extreme caution and knowing that
    ///     doing so can result in application failures when updating to a new EasyNetQ release.
    /// </summary>
    public static Func<T1, CancellationToken, Task<T2>> FromFunc<T1, T2>(Func<T1, CancellationToken, T2> func)
<<<<<<< HEAD
        => (x, c) => Task.Run(() => func(x, c), default);
=======
        => (x, c) => Task.Run(() => func(x, c), c);
>>>>>>> eaa3ade7

    /// <summary>
    ///     This is an internal API that supports the EasyNetQ infrastructure and not subject to
    ///     the same compatibility as public APIs. It may be changed or removed without notice in
    ///     any release. You should only use it directly in your code with extreme caution and knowing that
    ///     doing so can result in application failures when updating to a new EasyNetQ release.
    /// </summary>
    public static Func<T1, T2, T3, CancellationToken, Task> FromAction<T1, T2, T3>(
        Action<T1, T2, T3, CancellationToken> action
<<<<<<< HEAD
    ) => (x, y, z, c) => Task.Run(() => action(x, y, z, c), default);
=======
    ) => (x, y, z, c) => Task.Run(() => action(x, y, z, c), c);
>>>>>>> eaa3ade7

    /// <summary>
    ///     This is an internal API that supports the EasyNetQ infrastructure and not subject to
    ///     the same compatibility as public APIs. It may be changed or removed without notice in
    ///     any release. You should only use it directly in your code with extreme caution and knowing that
    ///     doing so can result in application failures when updating to a new EasyNetQ release.
    /// </summary>
    public static Func<T1, T2, CancellationToken, Task> FromAction<T1, T2>(Action<T1, T2, CancellationToken> action)
<<<<<<< HEAD
        => (x, y, c) => Task.Run(() => action(x, y, c), default);
=======
        => (x, y, c) => Task.Run(() => action(x, y, c), c);
>>>>>>> eaa3ade7

    /// <summary>
    ///     This is an internal API that supports the EasyNetQ infrastructure and not subject to
    ///     the same compatibility as public APIs. It may be changed or removed without notice in
    ///     any release. You should only use it directly in your code with extreme caution and knowing that
    ///     doing so can result in application failures when updating to a new EasyNetQ release.
    /// </summary>
    public static Func<T1, CancellationToken, Task> FromAction<T1>(Action<T1, CancellationToken> action)
<<<<<<< HEAD
        => (x, c) => Task.Run(() => action(x, c), default);
=======
        => (x, c) => Task.Run(() => action(x, c), c);
>>>>>>> eaa3ade7

    /// <summary>
    ///     This is an internal API that supports the EasyNetQ infrastructure and not subject to
    ///     the same compatibility as public APIs. It may be changed or removed without notice in
    ///     any release. You should only use it directly in your code with extreme caution and knowing that
    ///     doing so can result in application failures when updating to a new EasyNetQ release.
    /// </summary>
    public static void AttachCancellation<T>(
        this TaskCompletionSource<T> taskCompletionSource, CancellationToken cancellationToken
    )
    {
        if (!cancellationToken.CanBeCanceled || taskCompletionSource.Task.IsCompleted)
            return;

        if (cancellationToken.IsCancellationRequested)
        {
            taskCompletionSource.TrySetCanceled(cancellationToken);
            return;
        }

        var state = new TcsWithCancellationToken<T>(taskCompletionSource, cancellationToken);
        state.CancellationTokenRegistration = cancellationToken.Register(
            s =>
            {
                var t = (TcsWithCancellationToken<T>)s!;
                t.Tcs.TrySetCanceled(t.CancellationToken);
            },
            state,
            false
        );
        taskCompletionSource.Task.ContinueWith(
            (_, s) =>
            {
                var r = (TcsWithCancellationToken<T>)s!;
                r.CancellationTokenRegistration.Dispose();
            },
            state,
            default,
            TaskContinuationOptions.ExecuteSynchronously,
            TaskScheduler.Default
        );
    }

    private class TcsWithCancellationToken<T>
    {
        public TcsWithCancellationToken(TaskCompletionSource<T> tcs, CancellationToken cancellationToken)
        {
            Tcs = tcs;
            CancellationToken = cancellationToken;
        }

        public TaskCompletionSource<T> Tcs { get; }
        public CancellationToken CancellationToken { get; }
        public CancellationTokenRegistration CancellationTokenRegistration { get; set; }
    }
}<|MERGE_RESOLUTION|>--- conflicted
+++ resolved
@@ -15,11 +15,7 @@
     ///     doing so can result in application failures when updating to a new EasyNetQ release.
     /// </summary>
     public static Func<T1, CancellationToken, Task<T2>> FromFunc<T1, T2>(Func<T1, CancellationToken, T2> func)
-<<<<<<< HEAD
-        => (x, c) => Task.Run(() => func(x, c), default);
-=======
         => (x, c) => Task.Run(() => func(x, c), c);
->>>>>>> eaa3ade7
 
     /// <summary>
     ///     This is an internal API that supports the EasyNetQ infrastructure and not subject to
@@ -29,11 +25,7 @@
     /// </summary>
     public static Func<T1, T2, T3, CancellationToken, Task> FromAction<T1, T2, T3>(
         Action<T1, T2, T3, CancellationToken> action
-<<<<<<< HEAD
-    ) => (x, y, z, c) => Task.Run(() => action(x, y, z, c), default);
-=======
     ) => (x, y, z, c) => Task.Run(() => action(x, y, z, c), c);
->>>>>>> eaa3ade7
 
     /// <summary>
     ///     This is an internal API that supports the EasyNetQ infrastructure and not subject to
@@ -42,11 +34,7 @@
     ///     doing so can result in application failures when updating to a new EasyNetQ release.
     /// </summary>
     public static Func<T1, T2, CancellationToken, Task> FromAction<T1, T2>(Action<T1, T2, CancellationToken> action)
-<<<<<<< HEAD
-        => (x, y, c) => Task.Run(() => action(x, y, c), default);
-=======
         => (x, y, c) => Task.Run(() => action(x, y, c), c);
->>>>>>> eaa3ade7
 
     /// <summary>
     ///     This is an internal API that supports the EasyNetQ infrastructure and not subject to
@@ -55,11 +43,7 @@
     ///     doing so can result in application failures when updating to a new EasyNetQ release.
     /// </summary>
     public static Func<T1, CancellationToken, Task> FromAction<T1>(Action<T1, CancellationToken> action)
-<<<<<<< HEAD
-        => (x, c) => Task.Run(() => action(x, c), default);
-=======
         => (x, c) => Task.Run(() => action(x, c), c);
->>>>>>> eaa3ade7
 
     /// <summary>
     ///     This is an internal API that supports the EasyNetQ infrastructure and not subject to
