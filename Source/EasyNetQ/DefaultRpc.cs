using System;
using System.Collections.Concurrent;
using System.Collections.Generic;
using System.Globalization;
using System.Text;
using System.Threading;
using System.Threading.Tasks;
using EasyNetQ.Events;
using EasyNetQ.Internals;
using EasyNetQ.Persistent;
using EasyNetQ.Producer;
using EasyNetQ.Topology;

namespace EasyNetQ
{
    /// <summary>
    ///     Default implementation of EasyNetQ's request-response pattern
    /// </summary>
    public class DefaultRpc : IRpc
    {
        protected const string IsFaultedKey = "IsFaulted";
        protected const string ExceptionMessageKey = "ExceptionMessage";
        protected readonly IAdvancedBus advancedBus;
        private readonly ConnectionConfiguration configuration;
        protected readonly IConventions conventions;
        private readonly ICorrelationIdGenerationStrategy correlationIdGenerationStrategy;
        private readonly IDisposable eventSubscription;
        protected readonly IExchangeDeclareStrategy exchangeDeclareStrategy;

        protected readonly IMessageDeliveryModeStrategy messageDeliveryModeStrategy;

        private readonly ConcurrentDictionary<string, ResponseAction> responseActions = new();

        private readonly ConcurrentDictionary<RpcKey, ResponseSubscription> responseSubscriptions = new();

        private readonly AsyncLock responseSubscriptionsLock = new();
        private readonly ITypeNameSerializer typeNameSerializer;

        public DefaultRpc(
            ConnectionConfiguration configuration,
            IAdvancedBus advancedBus,
            IEventBus eventBus,
            IConventions conventions,
            IExchangeDeclareStrategy exchangeDeclareStrategy,
            IMessageDeliveryModeStrategy messageDeliveryModeStrategy,
            ITypeNameSerializer typeNameSerializer,
            ICorrelationIdGenerationStrategy correlationIdGenerationStrategy
        )
        {
            Preconditions.CheckNotNull(configuration, nameof(configuration));
            Preconditions.CheckNotNull(advancedBus, nameof(advancedBus));
            Preconditions.CheckNotNull(eventBus, nameof(eventBus));
            Preconditions.CheckNotNull(conventions, nameof(conventions));
            Preconditions.CheckNotNull(exchangeDeclareStrategy, nameof(exchangeDeclareStrategy));
            Preconditions.CheckNotNull(messageDeliveryModeStrategy, nameof(messageDeliveryModeStrategy));
            Preconditions.CheckNotNull(typeNameSerializer, nameof(typeNameSerializer));
            Preconditions.CheckNotNull(correlationIdGenerationStrategy, nameof(correlationIdGenerationStrategy));

            this.configuration = configuration;
            this.advancedBus = advancedBus;
            this.conventions = conventions;
            this.exchangeDeclareStrategy = exchangeDeclareStrategy;
            this.messageDeliveryModeStrategy = messageDeliveryModeStrategy;
            this.typeNameSerializer = typeNameSerializer;
            this.correlationIdGenerationStrategy = correlationIdGenerationStrategy;

            eventSubscription = eventBus.Subscribe<ConnectionRecoveredEvent>(OnConnectionRecovered);
        }

        /// <inheritdoc />
        public virtual async Task<TResponse> RequestAsync<TRequest, TResponse>(
            TRequest request,
            Action<IRequestConfiguration> configure,
            CancellationToken cancellationToken = default
        )
        {
            Preconditions.CheckNotNull(request, nameof(request));

            var requestType = typeof(TRequest);
            var requestConfiguration = new RequestConfiguration(
                conventions.RpcRoutingKeyNamingConvention(requestType),
                configuration.Timeout
            );
            configure(requestConfiguration);

            using var cts = cancellationToken.WithTimeout(requestConfiguration.Expiration);

            var correlationId = correlationIdGenerationStrategy.GetCorrelationId();
            var tcs = new TaskCompletionSource<TResponse>(TaskCreationOptions.RunContinuationsAsynchronously);
            RegisterResponseActions(correlationId, tcs);
            using var callback = DisposableAction.Create(DeRegisterResponseActions, correlationId);

            var queueName = await SubscribeToResponseAsync<TRequest, TResponse>(cts.Token).ConfigureAwait(false);
            var routingKey = requestConfiguration.QueueName;
            var expiration = requestConfiguration.Expiration;
            var priority = requestConfiguration.Priority;
            var headers = requestConfiguration.Headers;
            await RequestPublishAsync(
<<<<<<< HEAD
                request, routingKey, queueName, correlationId, expiration, priority, configuration.MandatoryPublish, headers, cts.Token
=======
                request,
                routingKey,
                queueName,
                correlationId,
                expiration,
                priority,
                configuration.MandatoryPublish,
                cts.Token
>>>>>>> b05ca37b
            ).ConfigureAwait(false);
            tcs.AttachCancellation(cts.Token);
            return await tcs.Task.ConfigureAwait(false);
        }

        /// <inheritdoc />
        public virtual AwaitableDisposable<IDisposable> RespondAsync<TRequest, TResponse>(
            Func<TRequest, CancellationToken, Task<TResponse>> responder,
            Action<IResponderConfiguration> configure,
            CancellationToken cancellationToken = default
        )
        {
            Preconditions.CheckNotNull(responder, nameof(responder));
            Preconditions.CheckNotNull(configure, nameof(configure));
            // We're explicitly validating TResponse here because the type won't be used directly.
            // It'll only be used when executing a successful responder, which will silently fail if TResponse serialized length exceeds the limit.
            Preconditions.CheckShortString(typeNameSerializer.Serialize(typeof(TResponse)), "TResponse");

            return RespondAsyncInternal(responder, configure, cancellationToken).ToAwaitableDisposable();
        }

        /// <inheritdoc />
        public void Dispose()
        {
            eventSubscription.Dispose();
            foreach (var responseSubscription in responseSubscriptions.Values)
                responseSubscription.Unsubscribe();
        }

        private void OnConnectionRecovered(in ConnectionRecoveredEvent @event)
        {
            if (@event.Type != PersistentConnectionType.Producer)
                return;

            var responseActionsValues = responseActions.Values;
            var responseSubscriptionsValues = responseSubscriptions.Values;

            responseActions.Clear();
            responseSubscriptions.Clear();

            foreach (var responseAction in responseActionsValues) responseAction.OnFailure();
            foreach (var responseSubscription in responseSubscriptionsValues) responseSubscription.Unsubscribe();
        }

        protected void DeRegisterResponseActions(string correlationId)
        {
            responseActions.Remove(correlationId);
        }

        protected void RegisterResponseActions<TResponse>(string correlationId, TaskCompletionSource<TResponse> tcs)
        {
            var responseAction = new ResponseAction(
                message =>
                {
                    var msg = (IMessage<TResponse>)message;

                    var isFaulted = false;
                    var exceptionMessage = "The exception message has not been specified.";
                    if (msg.Properties.HeadersPresent)
                    {
                        if (msg.Properties.Headers.ContainsKey(IsFaultedKey))
                            isFaulted = Convert.ToBoolean(msg.Properties.Headers[IsFaultedKey]);
                        if (msg.Properties.Headers.ContainsKey(ExceptionMessageKey))
                            exceptionMessage = Encoding.UTF8.GetString(
                                (byte[])msg.Properties.Headers[ExceptionMessageKey]
                            );
                    }

                    if (isFaulted)
                        tcs.TrySetException(new EasyNetQResponderException(exceptionMessage));
                    else
                        tcs.TrySetResult(msg.Body);
                },
                () => tcs.TrySetException(
                    new EasyNetQException(
                        $"Connection lost while request was in-flight. CorrelationId: {correlationId}"
                    )
                )
            );

            responseActions.TryAdd(correlationId, responseAction);
        }

        protected virtual async Task<string> SubscribeToResponseAsync<TRequest, TResponse>(
            CancellationToken cancellationToken
        )
        {
            var responseType = typeof(TResponse);
            var requestType = typeof(TRequest);
            var rpcKey = new RpcKey(requestType, responseType);
            if (responseSubscriptions.TryGetValue(rpcKey, out var responseSubscription))
                return responseSubscription.QueueName;

            using (await responseSubscriptionsLock.AcquireAsync(cancellationToken).ConfigureAwait(false))
            {
                if (responseSubscriptions.TryGetValue(rpcKey, out responseSubscription))
                    return responseSubscription.QueueName;

                var queue = await advancedBus.QueueDeclareAsync(
                    conventions.RpcReturnQueueNamingConvention(responseType),
                    c => c.AsDurable(false).AsExclusive(true).AsAutoDelete(true),
                    cancellationToken
                ).ConfigureAwait(false);

                var exchangeName = conventions.RpcResponseExchangeNamingConvention(responseType);
                if (exchangeName != Exchange.Default.Name)
                {
                    var exchange = await exchangeDeclareStrategy.DeclareExchangeAsync(
                        exchangeName,
                        ExchangeType.Direct,
                        cancellationToken
                    ).ConfigureAwait(false);
                    await advancedBus.BindAsync(exchange, queue, queue.Name, cancellationToken).ConfigureAwait(false);
                }

                var subscription = advancedBus.Consume<TResponse>(
                    queue,
                    (message, _) =>
                    {
                        if (responseActions.TryRemove(message.Properties.CorrelationId, out var responseAction))
                            responseAction.OnSuccess(message);
                    }
                );

                responseSubscriptions.TryAdd(rpcKey, new ResponseSubscription(queue.Name, subscription));
                return queue.Name;
            }
        }

        protected virtual async Task RequestPublishAsync<TRequest>(
            TRequest request,
            string routingKey,
            string returnQueueName,
            string correlationId,
            TimeSpan expiration,
            byte? priority,
            bool mandatory,
            IDictionary<string, object> headers,
            CancellationToken cancellationToken
        )
        {
            var requestType = typeof(TRequest);
            var exchange = await exchangeDeclareStrategy.DeclareExchangeAsync(
                conventions.RpcRequestExchangeNamingConvention(requestType),
                ExchangeType.Direct,
                cancellationToken
            ).ConfigureAwait(false);

            var properties = new MessageProperties
            {
                ReplyTo = returnQueueName,
                CorrelationId = correlationId,
                DeliveryMode = messageDeliveryModeStrategy.GetDeliveryMode(requestType)
            }.CopyHeaders(headers);

            if (expiration != Timeout.InfiniteTimeSpan)
                properties.Expiration = expiration.TotalMilliseconds.ToString(CultureInfo.InvariantCulture);
            if (priority != null)
                properties.Priority = priority.Value;

            var requestMessage = new Message<TRequest>(request, properties);
            await advancedBus.PublishAsync(exchange, routingKey, mandatory, requestMessage, cancellationToken)
                .ConfigureAwait(false);
        }

        private async Task<IDisposable> RespondAsyncInternal<TRequest, TResponse>(
            Func<TRequest, CancellationToken, Task<TResponse>> responder,
            Action<IResponderConfiguration> configure,
            CancellationToken cancellationToken
        )
        {
            var requestType = typeof(TRequest);

            var responderConfiguration = new ResponderConfiguration(configuration.PrefetchCount);
            configure(responderConfiguration);

            var routingKey = responderConfiguration.QueueName ?? conventions.RpcRoutingKeyNamingConvention(requestType);

            var exchange = await advancedBus.ExchangeDeclareAsync(
                conventions.RpcRequestExchangeNamingConvention(requestType),
                ExchangeType.Direct,
                cancellationToken: cancellationToken
            ).ConfigureAwait(false);
            var queue = await advancedBus.QueueDeclareAsync(
                routingKey,
                c =>
                {
                    c.AsDurable(responderConfiguration.Durable);
                    if (responderConfiguration.Expires != null)
                        c.WithExpires(responderConfiguration.Expires.Value);
                    if (responderConfiguration.MaxPriority.HasValue)
                        c.WithMaxPriority(responderConfiguration.MaxPriority.Value);
                },
                cancellationToken
            ).ConfigureAwait(false);
            await advancedBus.BindAsync(exchange, queue, routingKey, cancellationToken).ConfigureAwait(false);

            return advancedBus.Consume<TRequest>(
                queue,
                (message, _, cancellation) => RespondToMessageAsync(responder, message, cancellation),
                c => c.WithPrefetchCount(responderConfiguration.PrefetchCount)
            );
        }

        private async Task RespondToMessageAsync<TRequest, TResponse>(
            Func<TRequest, CancellationToken, Task<TResponse>> responder,
            IMessage<TRequest> requestMessage,
            CancellationToken cancellationToken
        )
        {
            //TODO Cache declaration of exchange
            var exchangeName = conventions.RpcResponseExchangeNamingConvention(typeof(TResponse));
            var exchange = exchangeName == Exchange.Default.Name
                ? Exchange.Default
                : await advancedBus.ExchangeDeclareAsync(
                    exchangeName,
                    ExchangeType.Direct,
                    cancellationToken: cancellationToken
                ).ConfigureAwait(false);

            try
            {
                var request = requestMessage.Body;
                var response = await responder(request, cancellationToken).ConfigureAwait(false);
                var responseMessage = new Message<TResponse>(response)
                {
                    Properties =
                    {
                        CorrelationId = requestMessage.Properties.CorrelationId,
                        DeliveryMode = MessageDeliveryMode.NonPersistent
                    }
                };
                await advancedBus.PublishAsync(
                    exchange,
                    requestMessage.Properties.ReplyTo,
                    false,
                    responseMessage,
                    cancellationToken
                ).ConfigureAwait(false);
            }
            catch (Exception exception)
            {
                var responseMessage = new Message<TResponse>();
                responseMessage.Properties.Headers.Add(IsFaultedKey, true);
                responseMessage.Properties.Headers.Add(ExceptionMessageKey, exception.Message);
                responseMessage.Properties.CorrelationId = requestMessage.Properties.CorrelationId;
                responseMessage.Properties.DeliveryMode = MessageDeliveryMode.NonPersistent;

                await advancedBus.PublishAsync(
                    exchange,
                    requestMessage.Properties.ReplyTo,
                    false,
                    responseMessage,
                    cancellationToken
                ).ConfigureAwait(false);

                throw;
            }
        }

        protected readonly struct RpcKey
        {
            public RpcKey(Type requestType, Type responseType)
            {
                RequestType = requestType;
                ResponseType = responseType;
            }

            public Type RequestType { get; }
            public Type ResponseType { get; }
        }

        protected readonly struct ResponseAction
        {
            public ResponseAction(Action<object> onSuccess, Action onFailure)
            {
                OnSuccess = onSuccess;
                OnFailure = onFailure;
            }

            public Action<object> OnSuccess { get; }
            public Action OnFailure { get; }
        }

        protected readonly struct ResponseSubscription
        {
            public ResponseSubscription(string queueName, IDisposable subscription)
            {
                QueueName = queueName;
                Unsubscribe = subscription.Dispose;
            }

            public string QueueName { get; }
            public Action Unsubscribe { get; }
        }
    }
}<|MERGE_RESOLUTION|>--- conflicted
+++ resolved
@@ -96,9 +96,6 @@
             var priority = requestConfiguration.Priority;
             var headers = requestConfiguration.Headers;
             await RequestPublishAsync(
-<<<<<<< HEAD
-                request, routingKey, queueName, correlationId, expiration, priority, configuration.MandatoryPublish, headers, cts.Token
-=======
                 request,
                 routingKey,
                 queueName,
@@ -106,8 +103,8 @@
                 expiration,
                 priority,
                 configuration.MandatoryPublish,
+                headers,
                 cts.Token
->>>>>>> b05ca37b
             ).ConfigureAwait(false);
             tcs.AttachCancellation(cts.Token);
             return await tcs.Task.ConfigureAwait(false);
