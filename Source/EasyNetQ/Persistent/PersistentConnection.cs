--- conflicted
+++ resolved
@@ -13,17 +13,10 @@
     private readonly ConnectionConfiguration configuration;
     private readonly IConnectionFactory connectionFactory;
     private readonly IEventBus eventBus;
-<<<<<<< HEAD
     private volatile IConnection initializedConnection;
     private volatile bool disposed;
     private volatile PersistentConnectionStatus status;
     private SemaphoreSlim mutex = new SemaphoreSlim(1);
-=======
-    private volatile IConnection? initializedConnection;
-    private volatile bool disposed;
-    private volatile PersistentConnectionStatus status;
-
->>>>>>> eaa3ade7
     /// <summary>
     ///     Creates PersistentConnection
     /// </summary>
@@ -43,48 +36,27 @@
         status = new PersistentConnectionStatus(type, PersistentConnectionState.NotInitialised);
     }
 
-<<<<<<< HEAD
     public bool IsConnected => initializedConnection is { IsOpen: true };
-
-=======
->>>>>>> eaa3ade7
     /// <inheritdoc />
     public PersistentConnectionStatus Status => status;
 
     /// <inheritdoc />
-<<<<<<< HEAD
     public async Task ConnectAsync()
     {
         if (disposed) throw new ObjectDisposedException(nameof(PersistentConnection));
 
         var connection = await InitializeConnectionAsync();
-=======
-    public void EnsureConnected()
-    {
-        if (disposed) throw new ObjectDisposedException(nameof(PersistentConnection));
-
-        var connection = InitializeConnection();
->>>>>>> eaa3ade7
         connection.EnsureIsOpen();
     }
 
     /// <inheritdoc />
     public async Task<IChannel> CreateChannelAsync(
-<<<<<<< HEAD
         CreateChannelOptions options = null,
-=======
-        CreateChannelOptions? options = null,
->>>>>>> eaa3ade7
         CancellationToken cancellationToken = default
         )
     {
         if (disposed) throw new ObjectDisposedException(nameof(PersistentConnection));
-
-<<<<<<< HEAD
         var connection = await InitializeConnectionAsync();
-=======
-        var connection = InitializeConnection();
->>>>>>> eaa3ade7
         connection.EnsureIsOpen();
         return await connection.CreateChannelAsync(options, cancellationToken);
     }
@@ -98,18 +70,13 @@
         disposed = true;
     }
 
-<<<<<<< HEAD
     private async Task<IConnection> InitializeConnectionAsync()
-=======
-    private IConnection InitializeConnection()
->>>>>>> eaa3ade7
     {
         var connection = initializedConnection;
         if (connection is not null) return connection;
 
         try
         {
-<<<<<<< HEAD
             bool lockAcquired = await mutex.WaitAsync(5_000);
             if (!lockAcquired)
                 throw new NotSupportedException("Non-recoverable connection is not supported");
@@ -122,16 +89,6 @@
             finally
             {
                 mutex.Release();
-=======
-            // TODO: this needs to be replaced with an async mutex
-            lock (mutex)
-            {
-                connection = initializedConnection;
-                if (connection is not null) return connection;
-
-                // TODO: this needs to be replaced with an async mutex
-                connection = initializedConnection = CreateConnectionAsync(CancellationToken.None).GetAwaiter().GetResult();
->>>>>>> eaa3ade7
             }
         }
         catch (Exception exception)
@@ -141,11 +98,7 @@
         }
 
         status = status.ToConnected();
-<<<<<<< HEAD
-        logger.Info(
-=======
         logger.LogInformation(
->>>>>>> eaa3ade7
             "Connection {type} established to broker {broker}, port {port}",
             type,
             connection.Endpoint.HostName,
@@ -191,45 +144,24 @@
         status = status.ToUnknown();
     }
 
-<<<<<<< HEAD
     private async Task OnConnectionRecovered(object sender, AsyncEventArgs e)
-    {
-        status = status.ToConnected();
-        var connection = (IConnection)sender!;
-        logger.Info(
-=======
-    private Task OnConnectionRecovered(object sender, AsyncEventArgs e)
     {
         status = status.ToConnected();
         var connection = (IConnection)sender!;
         logger.LogInformation(
->>>>>>> eaa3ade7
             "Connection {type} recovered to broker {host}:{port}",
             type,
             connection.Endpoint.HostName,
             connection.Endpoint.Port
         );
-<<<<<<< HEAD
         await eventBus.PublishAsync(new ConnectionRecoveredEvent(type, connection.Endpoint));
     }
 
     private async Task OnConnectionShutdown(object sender, ShutdownEventArgs e)
-    {
-        status = status.ToDisconnected(e.ToString());
-        var connection = (IConnection)sender;
-        logger.InfoException(
-            "Connection {type} disconnected from broker {host}:{port} because of {reason}",
-=======
-        eventBus.Publish(new ConnectionRecoveredEvent(type, connection.Endpoint));
-        return Task.CompletedTask;
-    }
-
-    private Task OnConnectionShutdown(object? sender, ShutdownEventArgs e)
     {
         status = status.ToDisconnected(e.ToString());
         var connection = (IConnection)sender!;
         logger.LogDebug(
->>>>>>> eaa3ade7
             e.Cause as Exception,
             "Connection {type} disconnected from broker {host}:{port} because of {reason}",
             type,
@@ -237,38 +169,19 @@
             connection.Endpoint.Port,
             e.ReplyText
         );
-<<<<<<< HEAD
         await eventBus.PublishAsync(new ConnectionDisconnectedEvent(type, connection.Endpoint, e.ReplyText));
     }
 
     private async Task OnConnectionBlocked(object sender, ConnectionBlockedEventArgs e)
     {
-        logger.Info("Connection {type} blocked with reason {reason}", type, e.Reason);
+        logger.LogInformation("Connection {type} blocked with reason {reason}", type, e.Reason);
         await eventBus.PublishAsync(new ConnectionBlockedEvent(type, e.Reason ?? "Unknown reason"));
     }
 
     private async Task OnConnectionUnblocked(object sender, AsyncEventArgs e)
     {
-        logger.Info("Connection {type} unblocked", type);
+        logger.LogInformation("Connection {type} unblocked", type);
         await eventBus.PublishAsync(new ConnectionUnblockedEvent(type));
-=======
-        eventBus.Publish(new ConnectionDisconnectedEvent(type, connection.Endpoint, e.ReplyText));
-        return Task.CompletedTask;
-    }
-
-    private Task OnConnectionBlocked(object? sender, ConnectionBlockedEventArgs e)
-    {
-        logger.LogInformation("Connection {type} blocked with reason {reason}", type, e.Reason);
-        eventBus.Publish(new ConnectionBlockedEvent(type, e.Reason ?? "Unknown reason"));
-        return Task.CompletedTask;
-    }
-
-    private Task OnConnectionUnblocked(object? sender, AsyncEventArgs e)
-    {
-        logger.LogInformation("Connection {type} unblocked", type);
-        eventBus.Publish(new ConnectionUnblockedEvent(type));
-        return Task.CompletedTask;
->>>>>>> eaa3ade7
     }
 
     private static SslOption NewSslForHost(SslOption option, string host) =>
