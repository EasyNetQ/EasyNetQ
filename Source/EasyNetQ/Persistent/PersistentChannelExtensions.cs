--- conflicted
+++ resolved
@@ -4,36 +4,7 @@
 
 internal static class PersistentChannelExtensions
 {
-<<<<<<< HEAD
-    public static Task<bool> InvokeChannelActionAsync(
-        this IPersistentChannel source, Func<IChannel, Task> channelAction, CancellationToken cancellationToken = default
-    )
-    {
-=======
-    public static void InvokeChannelAction(
-        this IPersistentChannel source, Func<IChannel, Task> channelAction, CancellationToken cancellationToken = default
-    )
-    {
-        source.InvokeChannelActionAsync(channelAction, cancellationToken)
-            .GetAwaiter()
-            .GetResult();
-    }
-
-    public static ValueTask<bool> InvokeChannelActionAsync(
-        this IPersistentChannel source, Func<IChannel, Task> channelAction, CancellationToken cancellationToken = default
-    )
-    {
->>>>>>> eaa3ade7
-        return source.InvokeChannelActionAsync<bool, ActionBasedPersistentChannelAction>(
-            new ActionBasedPersistentChannelAction(channelAction), cancellationToken
-        );
-    }
-
-<<<<<<< HEAD
-    public static Task<TResult> InvokeChannelActionAsync<TResult>(
-=======
     public static ValueTask<TResult> InvokeChannelActionAsync<TResult>(
->>>>>>> eaa3ade7
         this IPersistentChannel source, Func<IChannel, Task<TResult>> channelAction, CancellationToken cancellationToken = default
     )
     {
