--- conflicted
+++ resolved
@@ -7,35 +7,20 @@
 /// </summary>
 public interface IPersistentConnection : IDisposable
 {
-    /// <summary>
-    ///     <see langword="true"/> if a connection is connected
-    /// </summary>
-<<<<<<< HEAD
-    [Obsolete("Use Status instead")] bool IsConnected { get; }
 
     /// <summary>
     ///     <see langword="true"/> if a connection is connected
     /// </summary>
-=======
->>>>>>> eaa3ade7
     PersistentConnectionStatus Status { get; }
 
     /// <summary>
     ///     Establish a connection
     /// </summary>
-<<<<<<< HEAD
     Task ConnectAsync();
-=======
-    void EnsureConnected();
->>>>>>> eaa3ade7
 
     /// <summary>
     ///     Creates a new channel
     /// </summary>
     /// <returns>New channel</returns>
-<<<<<<< HEAD
     Task<IChannel> CreateChannelAsync(CreateChannelOptions options = null, CancellationToken cancellationToken = default);
-=======
-    Task<IChannel> CreateChannelAsync(CreateChannelOptions? options = null, CancellationToken cancellationToken = default);
->>>>>>> eaa3ade7
 }