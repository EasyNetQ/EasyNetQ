--- conflicted
+++ resolved
@@ -4,13 +4,7 @@
 {
     public interface ISerializer
     {
-<<<<<<< HEAD
-        byte[] MessageToBytes<T>(T message);
-        T BytesToMessage<T>(byte[] bytes);
-        object BytesToMessage(Type type, byte[] bytes);
-=======
         byte[] MessageToBytes(Type messageType, object message);
         object BytesToMessage(Type messageType, byte[] bytes);
->>>>>>> 7e59c23c
     }
 }