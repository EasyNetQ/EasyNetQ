﻿using System;
using System.Collections.Generic;
using System.Linq;
using System.Runtime.InteropServices;
using System.Threading;
using System.Threading.Tasks;
using EasyNetQ.Management.Client;
using Xunit;

namespace EasyNetQ.IntegrationTests
{
    public class RabbitMQFixture : IAsyncLifetime, IDisposable
    {
        private static readonly TimeSpan InitializationTimeout = TimeSpan.FromMinutes(2);

        private readonly DockerProxy dockerProxy;
        private OSPlatform dockerEngineOsPlatform;
        private string dockerNetworkName;

        public RabbitMQFixture()
        {
            dockerProxy = new DockerProxy(new Uri(Configuration.DockerHttpApiUri));
            Host = "localhost";
        }

        public string Host { get; private set; }

        public IManagementClient ManagementClient { get; private set; }

        public async Task InitializeAsync()
        {
            using var cts = new CancellationTokenSource(InitializationTimeout);
            dockerEngineOsPlatform = await dockerProxy.GetDockerEngineOsAsync(cts.Token);
            dockerNetworkName = dockerEngineOsPlatform == OSPlatform.Windows ? null : "bridgeWhaleNet";
            await DisposeAsync(cts.Token);
            await CreateNetworkAsync(cts.Token);
            var rabbitMQDockerImage = await PullImageAsync(cts.Token);
            var containerId = await RunNewContainerAsync(rabbitMQDockerImage, cts.Token);
            if (dockerEngineOsPlatform == OSPlatform.Windows)
<<<<<<< HEAD
                Host = await dockerProxy.GetContainerIpAsync(containerId, cts.Token).ConfigureAwait(false);
=======
                Host = await dockerProxy.GetContainerIpAsync(containerId, cts.Token);
>>>>>>> 3b0023af
            ManagementClient = new ManagementClient(Host, Configuration.RabbitMqUser, Configuration.RabbitMqPassword);
            await WaitForRabbitMqReadyAsync(cts.Token);
        }

        public async Task DisposeAsync()
        {
            await DisposeAsync(default);
        }

        public void Dispose()
        {
            dockerProxy.Dispose();
        }

        private async Task DisposeAsync(CancellationToken cancellationToken)
        {
            await dockerProxy.StopContainerAsync(Configuration.RabbitMqHostName, cancellationToken);
            await dockerProxy.RemoveContainerAsync(Configuration.RabbitMqHostName, cancellationToken);
            if (dockerEngineOsPlatform == OSPlatform.Linux || dockerEngineOsPlatform == OSPlatform.OSX)
                await dockerProxy.DeleteNetworkAsync(dockerNetworkName, cancellationToken);
        }

        private async Task CreateNetworkAsync(CancellationToken cancellationToken)
        {
            if (dockerEngineOsPlatform == OSPlatform.Linux || dockerEngineOsPlatform == OSPlatform.OSX)
                await dockerProxy.CreateNetworkAsync(dockerNetworkName, cancellationToken);
        }

        private async Task<string> PullImageAsync(CancellationToken cancellationToken)
        {
            var rabbitMQDockerImageName = Configuration.RabbitMQDockerImageName(dockerEngineOsPlatform);
            var rabbitMQDockerImageTag = Configuration.RabbitMQDockerImageTag(dockerEngineOsPlatform);
            await dockerProxy.PullImageAsync(rabbitMQDockerImageName, rabbitMQDockerImageTag, cancellationToken);
            return $"{rabbitMQDockerImageName}:{rabbitMQDockerImageTag}";
        }

        private async Task<string> RunNewContainerAsync(string rabbitMQDockerImage, CancellationToken cancellationToken)
        {
            var portMappings = new Dictionary<string, ISet<string>>
            {
                {"4369", new HashSet<string> {"4369"}},
                {"5671", new HashSet<string> {"5671"}},
                {"5672", new HashSet<string> {"5672"}},
                {"15671", new HashSet<string> {"15671"}},
                {"15672", new HashSet<string> {"15672"}},
                {"25672", new HashSet<string> {"25672"}}
            };
            var envVars = new List<string> {$"RABBITMQ_DEFAULT_VHOST={Configuration.RabbitMqVirtualHostName}"};
            var containerId = await dockerProxy
                .CreateContainerAsync(
                    rabbitMQDockerImage, Configuration.RabbitMqHostName, portMappings, dockerNetworkName, envVars,
                    cancellationToken
                );
            await dockerProxy.StartContainerAsync(containerId, cancellationToken);
            return containerId;
        }

        private async Task WaitForRabbitMqReadyAsync(CancellationToken cancellationToken)
        {
            while (true)
            {
                cancellationToken.ThrowIfCancellationRequested();
                if (await IsRabbitMqReadyAsync(cancellationToken))
                    return;
                await Task.Delay(500, cancellationToken);
            }
        }

        private async Task<bool> IsRabbitMqReadyAsync(CancellationToken cancellationToken)
        {
            try
            {
                return await ManagementClient.IsAliveAsync(Configuration.RabbitMqVirtualHost, cancellationToken);
            }
            catch (OperationCanceledException)
            {
                throw;
            }
            catch (Exception)
            {
                return false;
            }
        }
    }
}<|MERGE_RESOLUTION|>--- conflicted
+++ resolved
@@ -37,11 +37,7 @@
             var rabbitMQDockerImage = await PullImageAsync(cts.Token);
             var containerId = await RunNewContainerAsync(rabbitMQDockerImage, cts.Token);
             if (dockerEngineOsPlatform == OSPlatform.Windows)
-<<<<<<< HEAD
-                Host = await dockerProxy.GetContainerIpAsync(containerId, cts.Token).ConfigureAwait(false);
-=======
                 Host = await dockerProxy.GetContainerIpAsync(containerId, cts.Token);
->>>>>>> 3b0023af
             ManagementClient = new ManagementClient(Host, Configuration.RabbitMqUser, Configuration.RabbitMqPassword);
             await WaitForRabbitMqReadyAsync(cts.Token);
         }
