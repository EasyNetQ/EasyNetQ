--- conflicted
+++ resolved
@@ -15,19 +15,11 @@
     private const string User = "guest";
     private const string Password = "guest";
 
-<<<<<<< HEAD
-
-=======
->>>>>>> eaa3ade7
     private readonly DockerProxy dockerProxy = new();
     private OSPlatform dockerEngineOsPlatform;
     private string dockerNetworkName;
 
     public string Host { get; private set; } = "localhost";
-<<<<<<< HEAD
-
-    public IManagementClient ManagementClient { get; private set; }
-=======
     private IManagementClient _managementClient;
     public IManagementClient ManagementClient
     {
@@ -38,7 +30,6 @@
             _managementClient = value;
         }
     }
->>>>>>> eaa3ade7
 
     public async Task InitializeAsync()
     {
