--- conflicted
+++ resolved
@@ -17,11 +17,7 @@
         bus = serviceProvider.GetRequiredService<IBus>();
     }
 
-<<<<<<< HEAD
-    public void Dispose()
-=======
     public virtual void Dispose()
->>>>>>> eaa3ade7
     {
         serviceProvider?.Dispose();
     }
