--- conflicted
+++ resolved
@@ -38,11 +38,7 @@
 
             using (await bus.PubSub.SubscribeAsync<Message>(subscriptionId, messagesSink.Receive))
             {
-<<<<<<< HEAD
-                await bus.PubSub.PublishBatchAsync(messages, cts.Token).ConfigureAwait(false);
-=======
                 await bus.PubSub.PublishBatchAsync(messages, cts.Token);
->>>>>>> 3b0023af
 
                 await messagesSink.WaitAllReceivedAsync(cts.Token);
                 messagesSink.ReceivedMessages.Should().Equal(messages);
@@ -69,11 +65,7 @@
                 )
             )
             {
-<<<<<<< HEAD
-                await bus.PubSub.PublishBatchAsync(messages, cts.Token).ConfigureAwait(false);
-=======
                 await bus.PubSub.PublishBatchAsync(messages, cts.Token);
->>>>>>> 3b0023af
 
                 await Task.WhenAll(
                     firstConsumerMessagesSink.WaitAllReceivedAsync(cts.Token),
@@ -98,11 +90,7 @@
             using (await bus.PubSub.SubscribeAsync<Message>(subscriptionId, messagesSink.Receive, cts.Token))
             using (await bus.PubSub.SubscribeAsync<Message>(subscriptionId, messagesSink.Receive, cts.Token))
             {
-<<<<<<< HEAD
-                await bus.PubSub.PublishBatchAsync(messages, cts.Token).ConfigureAwait(false);
-=======
                 await bus.PubSub.PublishBatchAsync(messages, cts.Token);
->>>>>>> 3b0023af
 
                 await messagesSink.WaitAllReceivedAsync(cts.Token);
                 messagesSink.ReceivedMessages.Should().BeEquivalentTo(messages);
@@ -119,17 +107,10 @@
             using (await bus.PubSub.SubscribeAsync<Message>(subscriptionId, messagesSink.Receive, cts.Token))
             {
                 var message = new Message(0);
-<<<<<<< HEAD
-                await bus.PubSub.PublishAsync(message, cts.Token).ConfigureAwait(false);
-                await rmqFixture.ManagementClient.KillAllConnectionsAsync(cts.Token).ConfigureAwait(false);
-                await bus.PubSub.PublishAsync(message, cts.Token).ConfigureAwait(false);
-                await messagesSink.WaitAllReceivedAsync(cts.Token).ConfigureAwait(false);
-=======
                 await bus.PubSub.PublishAsync(message, cts.Token);
                 await rmqFixture.ManagementClient.KillAllConnectionsAsync(cts.Token);
                 await bus.PubSub.PublishAsync(message, cts.Token);
                 await messagesSink.WaitAllReceivedAsync(cts.Token);
->>>>>>> 3b0023af
             }
         }
     }
