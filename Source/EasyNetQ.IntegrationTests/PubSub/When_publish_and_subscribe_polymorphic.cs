--- conflicted
+++ resolved
@@ -52,12 +52,7 @@
                 }
             }, cts.Token))
             {
-<<<<<<< HEAD
-                await bus.PubSub.PublishBatchAsync(bunnies.Concat(rabbits), cts.Token)
-                    .ConfigureAwait(false);
-=======
                 await bus.PubSub.PublishBatchAsync(bunnies.Concat(rabbits), cts.Token);
->>>>>>> 3b0023af
 
                 await Task.WhenAll(
                     bunniesSink.WaitAllReceivedAsync(cts.Token),
