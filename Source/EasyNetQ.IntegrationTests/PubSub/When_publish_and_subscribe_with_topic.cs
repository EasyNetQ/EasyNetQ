﻿using System;
using System.Threading;
using System.Threading.Tasks;
using EasyNetQ.IntegrationTests.Utils;
using FluentAssertions;
using Xunit;

namespace EasyNetQ.IntegrationTests.PubSub
{
    [Collection("RabbitMQ")]
    public class When_publish_and_subscribe_with_topic : IDisposable
    {
        public When_publish_and_subscribe_with_topic(RabbitMQFixture fixture)
        {
            bus = RabbitHutch.CreateBus($"host={fixture.Host};prefetchCount=1;timeout=5");
        }

        public void Dispose()
        {
            bus.Dispose();
        }

        private const int MessagesCount = 10;

        private readonly IBus bus;

        [Fact]
        public async Task Test()
        {
            using var cts = new CancellationTokenSource(TimeSpan.FromSeconds(5));

            var firstTopicMessagesSink = new MessagesSink(MessagesCount);
            var secondTopicMessagesSink = new MessagesSink(MessagesCount);

            var firstTopicMessages = MessagesFactories.Create(MessagesCount);
            var secondTopicMessages = MessagesFactories.Create(MessagesCount, MessagesCount);

            using (
                await bus.PubSub.SubscribeAsync<Message>(
                    Guid.NewGuid().ToString(),
                    firstTopicMessagesSink.Receive,
                    x => x.WithTopic("first"),
                    timeoutCts.Token
                )
            )
            using (
                await bus.PubSub.SubscribeAsync<Message>(
                    Guid.NewGuid().ToString(),
                    secondTopicMessagesSink.Receive,
                    x => x.WithTopic("second"),
                    timeoutCts.Token
                )
            )
            {
<<<<<<< HEAD
                await bus.PubSub.PublishBatchAsync(
                    firstTopicMessages, x => x.WithTopic("first"), timeoutCts.Token
                ).ConfigureAwait(false);
                await bus.PubSub.PublishBatchAsync(
                    secondTopicMessages, x => x.WithTopic("second"), timeoutCts.Token
=======
                await bus.PublishBatchAsync(
                    firstTopicMessages, x => x.WithTopic("first"), cts.Token
                ).ConfigureAwait(false);
                await bus.PublishBatchAsync(
                    secondTopicMessages, x => x.WithTopic("second"), cts.Token
>>>>>>> 12ef2ceb
                ).ConfigureAwait(false);

                await Task.WhenAll(
                    firstTopicMessagesSink.WaitAllReceivedAsync(cts.Token),
                    secondTopicMessagesSink.WaitAllReceivedAsync(cts.Token)
                ).ConfigureAwait(false);

                firstTopicMessagesSink.ReceivedMessages.Should().Equal(firstTopicMessages);
                secondTopicMessagesSink.ReceivedMessages.Should().Equal(secondTopicMessages);
            }
        }
    }
}<|MERGE_RESOLUTION|>--- conflicted
+++ resolved
@@ -40,7 +40,7 @@
                     Guid.NewGuid().ToString(),
                     firstTopicMessagesSink.Receive,
                     x => x.WithTopic("first"),
-                    timeoutCts.Token
+                    cts.Token
                 )
             )
             using (
@@ -48,23 +48,15 @@
                     Guid.NewGuid().ToString(),
                     secondTopicMessagesSink.Receive,
                     x => x.WithTopic("second"),
-                    timeoutCts.Token
+                    cts.Token
                 )
             )
             {
-<<<<<<< HEAD
                 await bus.PubSub.PublishBatchAsync(
-                    firstTopicMessages, x => x.WithTopic("first"), timeoutCts.Token
+                    firstTopicMessages, x => x.WithTopic("first"), cts.Token
                 ).ConfigureAwait(false);
                 await bus.PubSub.PublishBatchAsync(
-                    secondTopicMessages, x => x.WithTopic("second"), timeoutCts.Token
-=======
-                await bus.PublishBatchAsync(
-                    firstTopicMessages, x => x.WithTopic("first"), cts.Token
-                ).ConfigureAwait(false);
-                await bus.PublishBatchAsync(
                     secondTopicMessages, x => x.WithTopic("second"), cts.Token
->>>>>>> 12ef2ceb
                 ).ConfigureAwait(false);
 
                 await Task.WhenAll(
