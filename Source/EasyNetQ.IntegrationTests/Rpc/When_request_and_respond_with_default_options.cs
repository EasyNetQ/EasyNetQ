--- conflicted
+++ resolved
@@ -38,11 +38,7 @@
             {
                 await Assert.ThrowsAsync<EasyNetQResponderException>(
                     () => bus.Rpc.RequestAsync<Request, Response>(new Request(42), cts.Token)
-<<<<<<< HEAD
-                ).ConfigureAwait(false);
-=======
                 );
->>>>>>> 3b0023af
             }
         }
 
@@ -53,12 +49,7 @@
 
             using (await bus.Rpc.RespondAsync<Request, Response>(x => new Response(x.Id), cts.Token))
             {
-<<<<<<< HEAD
-                var response = await bus.Rpc.RequestAsync<Request, Response>(new Request(42), cts.Token)
-                    .ConfigureAwait(false);
-=======
                 var response = await bus.Rpc.RequestAsync<Request, Response>(new Request(42), cts.Token);
->>>>>>> 3b0023af
                 response.Should().Be(new Response(42));
             }
         }
@@ -70,32 +61,20 @@
 
             using (await bus.Rpc.RespondAsync<Request, Response>(x => Task.FromResult(new Response(x.Id)), cts.Token))
             {
-<<<<<<< HEAD
-                await bus.Rpc.RequestAsync<Request, Response>(new Request(42), cts.Token).ConfigureAwait(false);
-=======
                 await bus.Rpc.RequestAsync<Request, Response>(new Request(42), cts.Token);
->>>>>>> 3b0023af
 
-                await rmqFixture.ManagementClient.KillAllConnectionsAsync(cts.Token).ConfigureAwait(false);
+                await rmqFixture.ManagementClient.KillAllConnectionsAsync(cts.Token);
 
                 try
                 {
-<<<<<<< HEAD
-                    await bus.Rpc.RequestAsync<Request, Response>(new Request(42), cts.Token).ConfigureAwait(false);
-=======
                     await bus.Rpc.RequestAsync<Request, Response>(new Request(42), cts.Token);
->>>>>>> 3b0023af
                 }
                 catch (Exception)
                 {
                     // The crunch to deal with the race when Rpc has not handled reconnection yet
                 }
 
-<<<<<<< HEAD
-                await bus.Rpc.RequestAsync<Request, Response>(new Request(42), cts.Token).ConfigureAwait(false);
-=======
                 await bus.Rpc.RequestAsync<Request, Response>(new Request(42), cts.Token);
->>>>>>> 3b0023af
             }
         }
     }
