--- conflicted
+++ resolved
@@ -2,21 +2,14 @@
 using System.Reflection;
 
 // EasyNetQ version number: <major>.<minor>.<non-breaking-feature>.<build>
-<<<<<<< HEAD
-[assembly: AssemblyVersion("0.44.4.0")]
-=======
-[assembly: AssemblyVersion("0.46.0.0")]
->>>>>>> 694b1908
+[assembly: AssemblyVersion("0.46.1.0")]
 [assembly: CLSCompliant(true)]
 
 // Note: until version 1.0 expect breaking changes on 0.X versions.
 
-<<<<<<< HEAD
-// 0.44.4.0 Logging is disabled by default.
-=======
+// 0.46.1.0 Logging is disabled by default.
 // 0.46.0.0 Implementation of AdvancedBusEventHandlers and events are gone from IBus.
 // 0.45.0.0 IBus Subscription methods now return an ISubscriptionResult and IAdvancedBus exposes IConventions.
->>>>>>> 694b1908
 // 0.44.3.0 RabbitHutch.CreateBus overload
 // 0.44.2.0 Bug fix, when a subscriptionId is null the queue name end with '_'
 // 0.44.1.0 SSL enabled cluster support - Added SSL options per host configuration
