﻿using System;
using System.Reflection;

// EasyNetQ follows the Semantic Versioning 2.0.0 (http://semver.org/)
// Given a version number MAJOR.MINOR.PATCH, increment the:
// MAJOR version when you make incompatible API changes,
// MINOR version when you add functionality in a backwards-compatible manner, and
// PATCH version when you make backwards-compatible bug fixes.

<<<<<<< HEAD
[assembly: AssemblyVersion("1.1.1.0")]
[assembly: CLSCompliant(false)]

// 1.1.1.0 Add support for connection_name in connection configuration and possibility to specify connection properties during setup
=======
[assembly: AssemblyVersion("1.1.3.0")]
[assembly: CLSCompliant(false)]

// 1.1.3.0 Fix a bug where timer would end immediately if timeout=0 (= no timeout)
// 1.1.2.0 Update logging in PersistentConnection.cs so both inner and outer exceptions are logged when connections fail
// 1.1.1.0 Logging fix to correctly reflect the port and vhost that is connected to
>>>>>>> 033520f2
// 1.1.0.0 Add useBackgroundThreads as connection string part
// 1.0.4.0 Included queue name in Error message
// 1.0.3.0 Bug Fix, defer execution of serviceCreator parameter in SimpleInjectorAdapter.Register
// 1.0.2.0 Added start consuming events for failure and success
// 1.0.1.0  First stable release
// 0.63.6.0 Added support for multiple exchange (creating an exchange per implemented interface for a concreate type)
// 0.63.5.0 Made some methods protected/virtual in HandlerRunner so we can override the behavior
// 0.63.4.0 EasyNetQ.Scheduler stability fixes
// 0.63.3.0 Allow injection of custom implementation of IPersistentConnection
// 0.63.2.0 Make SimpleInjectorMessageDispatcher public so it can be used with AutoSubscriber
// 0.63.1.0 Set upper bound of supported rabbitmq client version
// 0.63.0.0 Make ConnectIntervalAttempt for PersistentConnection configurable on ConnectionConfiguration
// 0.62.1.0 Bug Fix: QueueDeclare does not allow an empty dead letter exchange thus preventing directly publishing to a queue
// 0.62.0.0 Completed support for topic based routing in future publish
// 0.61.1.0 Added support for configuring RPC exchange (request and response) names via conventions
// 0.61.0.0 Added support for EXTERNAL authentication mechanism
// 0.60.1.0 Added SimpleInjector DI support
// 0.60.0.0 Remove [Serializable] attribute from messages and exceptions
// 0.59.0.0 Support of priority queues to IBus publish methods
// 0.58.0.0 added IErrorMessageSerializer and 2 implementations (UTF8 and Base64) 
// 0.57.2.0 Removed from the hosepipe library the useless dependency on easynetq management client
// 0.57.1.0 Fix hosepipe usage description to describe the option `x`: the get (noack)
// 0.57.0.0 RPC responses go through the dedicated RPC exchange (easy_net_q_rpc by default) instead of the default exchange
// 0.56.0.0 Updated to StructreMap 4, Note: this is only a breaking change for users of 'EasyNetQ.DI.StructureMap'
// 0.55.1.0 Marked Rpc.Respond overload as virtual
// 0.55.0.0 Bug fix, DefaultConsumerErrorStrategy does not decode header values
// 0.54.3.0 Allow usage of background threads  
// 0.54.2.0 Fix bug with infinite dispose  
// 0.54.1.0 Added LightInject DI support
// 0.54.0.0 Updated RabbitMQ client to 3.6.0 
// 0.53.6.0 set CLSCompliant to false
// 0.53.5.0 Added custom queue-name support to 'err' and 'retry' commands
// 0.53.4.0 Update RabbitMQ.Client to 3.5.7
// 0.53.3.0 Bug fix, process did not always exit if persistentconnection reconnected after disposal
// 0.53.2.0 Bug fix, process did not always exit if bus disposal caused message handlers to error
// 0.53.1.0 Removed separate test applications in favor of a single task runner
// 0.53.0.0 fix expires default behavior of subscription configuration attribute
// 0.52.0.0 Added synchronous callback on Consume(byte[]) methods of the advaced api
// 0.51.0.0 Brand new sync/async implementation, a lot of changes in publish mechanisms. Should be used with care  
// 0.50.12.0 Added Serilog nuget package 
// 0.50.11.0 Updated Scheduler for MSSQL to support all properties of the ScheduleMe message 
// 0.50.10.0 Updated RabbitMQ client to 3.5.6 
// 0.50.9.0 Updated RabbitMQ client to 3.5.5 
// 0.50.8.0 Allow SubscriptionConfigurationAttribute on class
// 0.50.7.0 Fix typo in Extensions
// 0.50.6.0 Allow specifying the maximum size of the message queue when it is being declared
// 0.50.5.0 Fix assigning of AMQP connection in to ConnectionConfiguration to be idempotent.
// 0.50.4.0 Queue max priority now uses int instead of byte.
// 0.50.3.0 Bug fix, Polymorphic request-response did not work with polymorphic response types
// 0.50.2.0 Updated RabbitMQ client to 3.5.4 and Json.NET to 7.0.1
// 0.50.1.0 Fix typo in Extensions
// 0.50.0.0 Updated to RabbitMQ.Client 3.5.3
// 0.49.3.0 Polymorphic publish now works with Scheduler.Mongo
// 0.49.2.0 Fix subscription for events if queues were created in previous versions
// 0.49.1.0 Priority queue support
// 0.49.0.0 Updated to RabbitMQ.Client 3.5.1
// 0.48.1.0 Fix unhandled exception
// 0.48.0.0 Refactor IScheduler and its implementations
// 0.47.10.0 RabbitHutch.CreateBus overloads
// 0.47.9.0 TypeNameSerializer now uses a ConcurrentDictionary to store se/deserialization results.
// 0.47.8.0 Rpc.Respond will validate serialized length of TResponse upon method call to prevent silent exception when executing responder.
// 0.47.7.0 Validating ConnectionConfiguration in lowest level method of RabbitHutch.
// 0.47.6.0 AtLeastOneWithDefault -> DefaultIfEmpty
// 0.47.5.0 PersistentChannel update preventing race condition following PersistentConnection quick connection/disconnection.
// 0.47.4.0 Refactor MessageDeliveryModeStrategy
// 0.47.3.0 Using MessageDeliveryMode instead of hardcoded 1/2 and Exchange/ExchangeType update.
// 0.47.2.0 Logging is disabled by default.
// 0.47.1.0 Bug fix, when the message broker connection is lost is not possible any more publish a message on queue EasyNetQ_Default_Error_Queue.
// 0.47.0.0 It's now required to call PersistentConnection.Initialize() to bootstrap a PersistentConnection and make it start attempting to connect.
// 0.46.1.0 Fix NullReferenceException on Serialize
// 0.46.0.0 Implementation of AdvancedBusEventHandlers and events are gone from IBus.
// 0.45.0.0 IBus Subscription methods now return an ISubscriptionResult and IAdvancedBus exposes IConventions.
// 0.44.3.0 RabbitHutch.CreateBus overload
// 0.44.2.0 Bug fix, when a subscriptionId is null the queue name end with '_'
// 0.44.1.0 SSL enabled cluster support - Added SSL options per host configuration
// 0.44.0.0 Added Action<IConsumerConfiguration> overloads to Receive() on IBus, ISendReceive, and their implementations
// 0.43.1.0 Management Client fix for URI slash escaping in .NET 4.0 with https connection.
// 0.43.0.0 Use ILRepack to internally merge Newtonsoft.Json in ManagementClient, default WebRequest.KeepAlive to false to resolve spurious 'the request was aborted: the request was canceled' exceptions
// 0.42.0.0 Switched from local to UTC datetimes.
// 0.41.0.0 Dynamic removal
// 0.40.6.0 Added parameter to set the 'x-dead-letter-routing-key' argument when declaring a queue.
// 0.40.5.0 Preconditions will check for blank argument name / exception message only when needed
// 0.40.4.0 Bug fix of Rpc
// 0.40.3.0 Upgrade to RabbitMQ.Client 3.4.3
// 0.40.2.0 ReflectionHelpers improvement
// 0.40.1.0 Fix concurrent bugs in DefaultServiceProvider
// 0.40.0.0 Exclusive Consumer
// 0.39.6.0 Fix enable recreating of exchangeTask if it is faulted
// 0.39.5.0 Fix concurrent bugs in EventBus
// 0.39.4.0 ConsumerDispatcher's dispatching thread shall not die due to single action failure.
// 0.39.3.0 SendAsync should return Task
// 0.39.2.0 Removed Immutable Packages and replaced IEventBus.cs with previous version to prevent cs1685 compiler warnings
// 0.39.1.0 Fix multiple queue's creation. Bug fix
// 0.39.0.0 Added SendAsync
// 0.38.2.0 RandomHostSelectionStrategy is default hosts selection strategy
// 0.38.1.0 Configuration of rpc timeout
// 0.38.0.0 ILMerging to remove the potentially conflicting dependency on System.Collections.Immutable.Net40 from the NuGet
// 0.37.3.0 Remove POCO interfaces IConnectionConfiguration and IHostConfiguration
// 0.37.2.0 Upgrade to RabbitMQ.Client 3.4.0
// 0.37.1.0 AutoSubscriber Subscribe and SubscribeAsync support loading consumers from an array of types
// 0.37.0.0 Added MessageCount method to AdvancedBus
// 0.36.5.0 Make DefaultConsumerErrorStrategy thread-safe
// 0.36.4.0 Fixed EasyNetQ.nuspec by adding the dependency on System.Collections.Immutable.Net40
// 0.36.3.0 PublishedMessageEvent, DeliveredMessageEvent
// 0.36.2.0 Fixed threading issue in EventBus
// 0.36.1.0 Updated Json.Net to the latest version
// 0.36.0.0 Support for blocked connection notifications
// 0.35.5.0 Basic implementation of produce-consumer interception
// 0.35.4.0 Future publish refactor: introduced IScheduler interface.
// 0.35.3.0 Infinite timeout. (set timeout to 0)
// 0.35.2.0 Attributes caching + Exception handling around responder function, to avoid timeout on the client when the exception is thrown before the task is returned.
// 0.35.1.0 Configure request for ManagementClient
// 0.35.0.0 Use ILRepack to internally merge Newtonsoft.Json
// 0.34.0.0 basic.get added to advanced bus: IAdvancedBus.Get<T>(IQueue queue)
// 0.33.2.0 x-expires now can be configured while subscribe, using the fluent interface method x => x.WithExpires(int)
// 0.33.1.0 NinjectAdapter cannot handle first-to-register behavior, Ninject cannot handle registration of Func<>. Added ICorrelationIdGenerationStrategy, and DefaultCorrelationIdGenerationStrategy.
// 0.33.0.0 x-cancel-on-ha-failover is now false by default and can be configured with the cancelOnHaFailover connection string value and with the fluent interface method WithCancelOnHaFailover. If you set on connection string, it can't be overridden by the fluent method, instead if you leave it disabled from connection string, you can manage the behavior per consumer with the fluent interface. Possible breaking change for whom they was expecting a consumer shutdown after a cluster HA fail-over, now the consumer will be redeclared and continue to consume.
// 0.32.3.0 RabbitMQ.Client version 3.3.2
// 0.32.2.0 Updated JSON.Net to the latest version
// 0.32.1.0 Add support for message versioning
// 0.32.0.0 Handle Consumer Task Cancellation
// 0.31.1.0 Added QueueAttribute for controling queue / exchange names.
// 0.31.0.0 Added FuturePublish based on deadlettering.
// 0.30.2.0 Upgrade to RabbitMQ.Client 3.3.0
// 0.30.1.0 Added FuturePublishAsync
// 0.30.0.0 Added CancelFuturePublish functionality
// 0.29.0.0 Support returned immediate/mandatory messages
// 0.28.5.0 Added ChangeUserPassword method to the Management Client. Added the 'policymaker' to the allowed user tags.
// 0.28.4.0 Support for queue name that contains plus char (+) when using Management Client.
// 0.28.3.0 RabbitMQ.Client version 3.2.4
// 0.28.1.0 Made Send method respect the PersistentMessages configuration option
// 0.28.0.0 Consumer priority
// 0.27.5.0 Fixed PersistentChannel issue where model invalid after exception thrown. Bug fix.
// 0.27.4.0 Fixed broken non-connection string RabbitHutch.Create method
// 0.27.3.0 Can set product/platfrom info (that displays in Management UI) in connection string
// 0.27.2.0 Client information now displayed in Management UI Connections list
// 0.27.1.0 CLS-Compliant
// 0.27.0.0 RabbitMQ.Client version 3.2.1
// 0.26.7.0 Type name size checking (pending a better strategy for creating AMQP object names)
// 0.26.6.0 Better bounds checking on basic properties
// 0.26.5.0 Added non-generic publish methods
// 0.26.4.0 IConsumerErrorStrategy interface change.
// 0.26.3.0 Added persistentMessages configuration option.
// 0.26.2.0 Fixed failed reconection issue. Bug fix.
// 0.26.1.0 New policy definitions: alternate-exchange, dead-letter-exchange, dead-letter-routing-key, message-ttl, expires, max-length. Add nullability on HaMode and HaSyncMode, to let add a policy without them.
// 0.26.0.0 Request now throws exception if the responder throws on server. Requests will not timeout anymore on responder exception.
// 0.25.4.0 Exchange declare accepts alternate-exchange parameter
// 0.25.3.0 StructureMap and Windsor Container implementations
// 0.25.2.0 Can cancel Respond.
// 0.25.1.0 Autosubscriber explict interface implementation bug fix.
// 0.25.0.0 SetContainerFactory on RabbitHutch, allows replacement of EasyNetQ's internal IoC container
// 0.24.0.0 Non-Generic extension methods. Includes change to ISubscriptionConfiguration (removing generic type argument)
// 0.23.0.0 ErrorExchangeNameConvention now takes a MessageReceivedInfo argument
// 0.22.1.0 Fixed problem when executing channel actions on a non-open connection
// 0.22.0.0 Send-Receive pattern fixed.
// 0.21.0.0 Send-Receive pattern DO NOT USE THIS VERSION
// 0.20.0.0 Mutiple handlers per consumer
// 0.19.0.0 Consumer cancellation
// 0.18.1.0 JsonSerializerSettings not passed when using TypeNameSerializer
// 0.18.0.0 Publish/Subscribe polymorphism. Exchange/Queue naming conventions changed.
// 0.17.0.0 Request synchronous. Removed callback API.
// 0.16.0.0 Added DispatchAsync method to IAutoSubscriberMessageDispatcher
// 0.15.3.0 Handle multiple=true on publisher confirm ack.
// 0.15.2.0 Internal event bus
// 0.15.1.0 PublishExchangeDeclareStrategy. Only one declare now rather than once per publish.
// 0.15.0.0 Removed IPublishChannel and IAdvancedPublishChannel API. Publish now back on IBus.
// 0.14.5.0 Upgrade to RabbitMQ.Client 3.1.5
// 0.14.4.0 Consumer dispatcher queue cleared after connection lost.
// 0.14.3.0 IConsumerErrorStrategy not being disposed fix
// 0.14.2.0 MessageProperties serialization fix
// 0.14.1.0 Fixed missing properties in error message
// 0.14.0.0 Big internal consumer rewrite
// 0.13.0.0 AutoSubscriber moved to EasyNetQ.AutoSubscribe namespace.
// 0.12.4.0 Factored ConsumerDispatcher out of QueueingConsumerFactory.
// 0.12.3.0 Upgrade to RabbitMQ.Client 3.1.1
// 0.12.2.0 Requested Heartbeat on by default
// 0.12.1.0 Factored declares out of AdvancedBus publish and consume.
// 0.11.1.0 New plugable validation strategy (IMessageValidationStrategy)
// 0.11.0.0 Exchange durability can be configured
// 0.10.1.0 EasyNetQ.Trace
// 0.10.0.0 John-Mark Newton's RequestAsync API change
// 0.9.2.0  C# style property names on Management.Client
// 0.9.1.0  Upgrade to RabbitMQ.Client 3.0.0.0
// 0.9.0.0  Management
// 0.8.4.0  Better client information sent to RabbitMQ
// 0.8.3.0  ConsumerErrorStrategy ack strategy
// 0.8.2.0  Publisher confirms
// 0.8.1.0  Prefetch count can be configured with the prefetchcount connection string value.
// 0.8.0.0  Fluent publisher & subscriber configuration. Breaking change to IBus and IPublishChannel.
// 0.7.2.0  Cluster support
// 0.7.1.0  Daniel Wertheim's AutoSubscriber
// 0.7.0.0  Added IServiceProvider to make it easy to plug in your own dependencies. Some breaking changes to RabbitHutch
// 0.6.3.0  Consumer Queue now uses BCL BlockingCollection.
// 0.6.2.0  New model cleanup strategy based on consumer tracking
// 0.6.1.0  Removed InMemoryBus, Removed concrete class dependencies from FuturePublish.
// 0.6      Introduced IAdvancedBus, refactored IBus
// 0.5      Added IPublishChannel and moved Publish and Request to it from IBus
// 0.4      Topic based routing
// 0.3      Upgrade to RabbitMQ.Client 2.8.1.0
// 0.2      Upgrade to RabbitMQ.Client 2.7.0.0
// 0.1      Initial<|MERGE_RESOLUTION|>--- conflicted
+++ resolved
@@ -7,19 +7,13 @@
 // MINOR version when you add functionality in a backwards-compatible manner, and
 // PATCH version when you make backwards-compatible bug fixes.
 
-<<<<<<< HEAD
-[assembly: AssemblyVersion("1.1.1.0")]
+[assembly: AssemblyVersion("1.1.4.0")]
 [assembly: CLSCompliant(false)]
 
-// 1.1.1.0 Add support for connection_name in connection configuration and possibility to specify connection properties during setup
-=======
-[assembly: AssemblyVersion("1.1.3.0")]
-[assembly: CLSCompliant(false)]
-
+// 1.1.4.0 Add support for connection_name in connection configuration and possibility to specify connection properties during setup
 // 1.1.3.0 Fix a bug where timer would end immediately if timeout=0 (= no timeout)
 // 1.1.2.0 Update logging in PersistentConnection.cs so both inner and outer exceptions are logged when connections fail
 // 1.1.1.0 Logging fix to correctly reflect the port and vhost that is connected to
->>>>>>> 033520f2
 // 1.1.0.0 Add useBackgroundThreads as connection string part
 // 1.0.4.0 Included queue name in Error message
 // 1.0.3.0 Bug Fix, defer execution of serviceCreator parameter in SimpleInjectorAdapter.Register
