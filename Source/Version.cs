﻿using System;
using System.Reflection;

// EasyNetQ version number: <major>.<minor>.<non-breaking-feature>.<build>
[assembly: AssemblyVersion("0.50.2.0")]
[assembly: CLSCompliant(true)]

// Note: until version 1.0 expect breaking changes on 0.X versions.
<<<<<<< HEAD
// 0.50.1.1 Fix Issue with RPC Callback
=======
// 0.50.2.0 Updated RabbitMQ client to 3.5.4 and Json.NET to 7.0.1
>>>>>>> 922e22e4
// 0.50.1.0 Fix type in Extensions
// 0.50.0.0 Updated to RabbitMQ.Client 3.5.3
// 0.49.3.0 Polymorphic publish now works with Scheduler.Mongo
// 0.49.2.0 Fix subscription for events if queues were created in previous versions
// 0.49.1.0 Priority queue support
// 0.49.0.0 Updated to RabbitMQ.Client 3.5.1
// 0.48.1.0 Fix unhandled exception
// 0.48.0.0 Refactor IScheduler and its implementations
// 0.47.10.0 RabbitHutch.CreateBus overloads
// 0.47.9.0 TypeNameSerializer now uses a ConcurrentDictionary to store se/deserialization results.
// 0.47.8.0 Rpc.Respond will validate serialized length of TResponse upon method call to prevent silent exception when executing responder.
// 0.47.7.0 Validating ConnectionConfiguration in lowest level method of RabbitHutch.
// 0.47.6.0 AtLeastOneWithDefault -> DefaultIfEmpty
// 0.47.5.0 PersistentChannel update preventing race condition following PersistentConnection quick connection/disconnection.
// 0.47.4.0 Refactor MessageDeliveryModeStrategy
// 0.47.3.0 Using MessageDeliveryMode instead of hardcoded 1/2 and Exchange/ExchangeType update.
// 0.47.2.0 Logging is disabled by default.
// 0.47.1.0 Bug fix, when the message broker connection is lost is not possible any more publish a message on queue EasyNetQ_Default_Error_Queue.
// 0.47.0.0 It's now required to call PersistentConnection.Initialize() to bootstrap a PersistentConnection and make it start attempting to connect.
// 0.46.1.0 Fix NullReferenceException on Serialize
// 0.46.0.0 Implementation of AdvancedBusEventHandlers and events are gone from IBus.
// 0.45.0.0 IBus Subscription methods now return an ISubscriptionResult and IAdvancedBus exposes IConventions.
// 0.44.3.0 RabbitHutch.CreateBus overload
// 0.44.2.0 Bug fix, when a subscriptionId is null the queue name end with '_'
// 0.44.1.0 SSL enabled cluster support - Added SSL options per host configuration
// 0.44.0.0 Added Action<IConsumerConfiguration> overloads to Receive() on IBus, ISendReceive, and their implementations
// 0.43.1.0 Management Client fix for URI slash escaping in .NET 4.0 with https connection.
// 0.43.0.0 Use ILRepack to internally merge Newtonsoft.Json in ManagementClient, default WebRequest.KeepAlive to false to resolve spurious 'the request was aborted: the request was canceled' exceptions
// 0.42.0.0 Switched from local to UTC datetimes.
// 0.41.0.0 Dynamic removal 
// 0.40.6.0 Added parameter to set the 'x-dead-letter-routing-key' argument when declaring a queue.
// 0.40.5.0 Preconditions will check for blank argument name / exception message only when needed
// 0.40.4.0 Bug fix of Rpc
// 0.40.3.0 Upgrade to RabbitMQ.Client 3.4.3
// 0.40.2.0 ReflectionHelpers improvement
// 0.40.1.0 Fix concurrent bugs in DefaultServiceProvider
// 0.40.0.0 Exclusive Consumer
// 0.39.6.0 Fix enable recreating of exchangeTask if it is faulted
// 0.39.5.0 Fix concurrent bugs in EventBus
// 0.39.4.0 ConsumerDispatcher's dispatching thread shall not die due to single action failure.
// 0.39.3.0 SendAsync should return Task
// 0.39.2.0 Removed Immutable Packages and replaced IEventBus.cs with previous version to prevent cs1685 compiler warnings
// 0.39.1.0 Fix multiple queue's creation. Bug fix
// 0.39.0.0 Added SendAsync
// 0.38.2.0 RandomHostSelectionStrategy is default hosts selection strategy
// 0.38.1.0 Configuration of rpc timeout  
// 0.38.0.0 ILMerging to remove the potentially conflicting dependency on System.Collections.Immutable.Net40 from the NuGet
// 0.37.3.0 Remove POCO interfaces IConnectionConfiguration and IHostConfiguration
// 0.37.2.0 Upgrade to RabbitMQ.Client 3.4.0
// 0.37.1.0 AutoSubscriber Subscribe and SubscribeAsync support loading consumers from an array of types
// 0.37.0.0 Added MessageCount method to AdvancedBus
// 0.36.5.0 Make DefaultConsumerErrorStrategy thread-safe
// 0.36.4.0 Fixed EasyNetQ.nuspec by adding the dependency on System.Collections.Immutable.Net40
// 0.36.3.0 PublishedMessageEvent, DeliveredMessageEvent
// 0.36.2.0 Fixed threading issue in EventBus
// 0.36.1.0 Updated Json.Net to the latest version
// 0.36.0.0 Support for blocked connection notifications
// 0.35.5.0 Basic implementation of produce-consumer interception
// 0.35.4.0 Future publish refactor: introduced IScheduler interface.
// 0.35.3.0 Infinite timeout. (set timeout to 0)
// 0.35.2.0 Attributes caching + Exception handling around responder function, to avoid timeout on the client when the exception is thrown before the task is returned.
// 0.35.1.0 Configure request for ManagementClient
// 0.35.0.0 Use ILRepack to internally merge Newtonsoft.Json
// 0.34.0.0 basic.get added to advanced bus: IAdvancedBus.Get<T>(IQueue queue)
// 0.33.2.0 x-expires now can be configured while subscribe, using the fluent interface method x => x.WithExpires(int)
// 0.33.1.0 NinjectAdapter cannot handle first-to-register behavior, Ninject cannot handle registration of Func<>. Added ICorrelationIdGenerationStrategy, and DefaultCorrelationIdGenerationStrategy.
// 0.33.0.0 x-cancel-on-ha-failover is now false by default and can be configured with the cancelOnHaFailover connection string value and with the fluent interface method WithCancelOnHaFailover. If you set on connection string, it can't be overridden by the fluent method, instead if you leave it disabled from connection string, you can manage the behavior per consumer with the fluent interface. Possible breaking change for whom they was expecting a consumer shutdown after a cluster HA fail-over, now the consumer will be redeclared and continue to consume.
// 0.32.3.0 RabbitMQ.Client version 3.3.2
// 0.32.2.0 Updated JSON.Net to the latest version
// 0.32.1.0 Add support for message versioning
// 0.32.0.0 Handle Consumer Task Cancellation
// 0.31.1.0 Added QueueAttribute for controling queue / exchange names.
// 0.31.0.0 Added FuturePublish based on deadlettering.
// 0.30.2.0 Upgrade to RabbitMQ.Client 3.3.0
// 0.30.1.0 Added FuturePublishAsync
// 0.30.0.0 Added CancelFuturePublish functionality
// 0.29.0.0 Support returned immediate/mandatory messages
// 0.28.5.0 Added ChangeUserPassword method to the Management Client. Added the 'policymaker' to the allowed user tags.
// 0.28.4.0 Support for queue name that contains plus char (+) when using Management Client.
// 0.28.3.0 RabbitMQ.Client version 3.2.4
// 0.28.1.0 Made Send method respect the PersistentMessages configuration option
// 0.28.0.0 Consumer priority
// 0.27.5.0 Fixed PersistentChannel issue where model invalid after exception thrown. Bug fix.
// 0.27.4.0 Fixed broken non-connection string RabbitHutch.Create method
// 0.27.3.0 Can set product/platfrom info (that displays in Management UI) in connection string
// 0.27.2.0 Client information now displayed in Management UI Connections list
// 0.27.1.0 CLS-Compliant
// 0.27.0.0 RabbitMQ.Client version 3.2.1
// 0.26.7.0 Type name size checking (pending a better strategy for creating AMQP object names)
// 0.26.6.0 Better bounds checking on basic properties
// 0.26.5.0 Added non-generic publish methods
// 0.26.4.0 IConsumerErrorStrategy interface change.
// 0.26.3.0 Added persistentMessages configuration option.
// 0.26.2.0 Fixed failed reconection issue. Bug fix.
// 0.26.1.0 New policy definitions: alternate-exchange, dead-letter-exchange, dead-letter-routing-key, message-ttl, expires, max-length. Add nullability on HaMode and HaSyncMode, to let add a policy without them.
// 0.26.0.0 Request now throws exception if the responder throws on server. Requests will not timeout anymore on responder exception.
// 0.25.4.0 Exchange declare accepts alternate-exchange parameter
// 0.25.3.0 StructureMap and Windsor Container implementations
// 0.25.2.0 Can cancel Respond.
// 0.25.1.0 Autosubscriber explict interface implementation bug fix.
// 0.25.0.0 SetContainerFactory on RabbitHutch, allows replacement of EasyNetQ's internal IoC container
// 0.24.0.0 Non-Generic extension methods. Includes change to ISubscriptionConfiguration (removing generic type argument)
// 0.23.0.0 ErrorExchangeNameConvention now takes a MessageReceivedInfo argument
// 0.22.1.0 Fixed problem when executing channel actions on a non-open connection
// 0.22.0.0 Send-Receive pattern fixed.
// 0.21.0.0 Send-Receive pattern DO NOT USE THIS VERSION
// 0.20.0.0 Mutiple handlers per consumer
// 0.19.0.0 Consumer cancellation
// 0.18.1.0 JsonSerializerSettings not passed when using TypeNameSerializer
// 0.18.0.0 Publish/Subscribe polymorphism. Exchange/Queue naming conventions changed.
// 0.17.0.0 Request synchronous. Removed callback API.
// 0.16.0.0 Added DispatchAsync method to IAutoSubscriberMessageDispatcher
// 0.15.3.0 Handle multiple=true on publisher confirm ack.
// 0.15.2.0 Internal event bus
// 0.15.1.0 PublishExchangeDeclareStrategy. Only one declare now rather than once per publish.
// 0.15.0.0 Removed IPublishChannel and IAdvancedPublishChannel API. Publish now back on IBus.
// 0.14.5.0 Upgrade to RabbitMQ.Client 3.1.5
// 0.14.4.0 Consumer dispatcher queue cleared after connection lost.
// 0.14.3.0 IConsumerErrorStrategy not being disposed fix
// 0.14.2.0 MessageProperties serialization fix
// 0.14.1.0 Fixed missing properties in error message
// 0.14.0.0 Big internal consumer rewrite
// 0.13.0.0 AutoSubscriber moved to EasyNetQ.AutoSubscribe namespace.
// 0.12.4.0 Factored ConsumerDispatcher out of QueueingConsumerFactory.
// 0.12.3.0 Upgrade to RabbitMQ.Client 3.1.1
// 0.12.2.0 Requested Heartbeat on by default
// 0.12.1.0 Factored declares out of AdvancedBus publish and consume.
// 0.11.1.0 New plugable validation strategy (IMessageValidationStrategy)
// 0.11.0.0 Exchange durability can be configured
// 0.10.1.0 EasyNetQ.Trace
// 0.10.0.0 John-Mark Newton's RequestAsync API change
// 0.9.2.0  C# style property names on Management.Client
// 0.9.1.0  Upgrade to RabbitMQ.Client 3.0.0.0
// 0.9.0.0  Management
// 0.8.4.0  Better client information sent to RabbitMQ
// 0.8.3.0  ConsumerErrorStrategy ack strategy
// 0.8.2.0  Publisher confirms
// 0.8.1.0  Prefetch count can be configured with the prefetchcount connection string value.
// 0.8.0.0  Fluent publisher & subscriber configuration. Breaking change to IBus and IPublishChannel.
// 0.7.2.0  Cluster support
// 0.7.1.0  Daniel Wertheim's AutoSubscriber
// 0.7.0.0  Added IServiceProvider to make it easy to plug in your own dependencies. Some breaking changes to RabbitHutch
// 0.6.3.0  Consumer Queue now uses BCL BlockingCollection.
// 0.6.2.0  New model cleanup strategy based on consumer tracking
// 0.6.1.0  Removed InMemoryBus, Removed concrete class dependencies from FuturePublish.
// 0.6      Introduced IAdvancedBus, refactored IBus
// 0.5      Added IPublishChannel and moved Publish and Request to it from IBus
// 0.4      Topic based routing
// 0.3      Upgrade to RabbitMQ.Client 2.8.1.0
// 0.2      Upgrade to RabbitMQ.Client 2.7.0.0
// 0.1      Initial<|MERGE_RESOLUTION|>--- conflicted
+++ resolved
@@ -6,11 +6,7 @@
 [assembly: CLSCompliant(true)]
 
 // Note: until version 1.0 expect breaking changes on 0.X versions.
-<<<<<<< HEAD
-// 0.50.1.1 Fix Issue with RPC Callback
-=======
 // 0.50.2.0 Updated RabbitMQ client to 3.5.4 and Json.NET to 7.0.1
->>>>>>> 922e22e4
 // 0.50.1.0 Fix type in Extensions
 // 0.50.0.0 Updated to RabbitMQ.Client 3.5.3
 // 0.49.3.0 Polymorphic publish now works with Scheduler.Mongo
