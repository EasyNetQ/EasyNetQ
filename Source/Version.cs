﻿using System;
using System.Reflection;

// EasyNetQ version number: <major>.<minor>.<non-breaking-feature>.<build>
<<<<<<< HEAD
[assembly: AssemblyVersion("0.29.0.0")]
=======
[assembly: AssemblyVersion("0.28.5.0")]
>>>>>>> 74a5178f
[assembly: CLSCompliant(true)]

// Note: until version 1.0 expect breaking changes on 0.X versions.

<<<<<<< HEAD
// 0.29.0.0 Support returned immediate/mandatory messages
=======
// 0.28.5.0 Added ChangeUserPassword method to the Management Client. Added the 'policymaker' to the allowed user tags.
>>>>>>> 74a5178f
// 0.28.4.0 Support for queue name that contains plus char (+) when using Management Client.
// 0.28.3.0 RabbitMQ.Client version 3.2.4
// 0.28.1.0 Made Send method respect the PersistentMessages configuration option
// 0.28.0.0 Consumer priority
// 0.27.5.0 Fixed PersistentChannel issue where model invalid after exception thrown. Bug fix.
// 0.27.4.0 Fixed broken non-connection string RabbitHutch.Create method
// 0.27.3.0 Can set product/platfrom info (that displays in Management UI) in connection string
// 0.27.2.0 Client information now displayed in Management UI Connections list
// 0.27.1.0 CLS-Compliant
// 0.27.0.0 RabbitMQ.Client version 3.2.1
// 0.26.7.0 Type name size checking (pending a better strategy for creating AMQP object names)
// 0.26.6.0 Better bounds checking on basic properties
// 0.26.5.0 Added non-generic publish methods
// 0.26.4.0 IConsumerErrorStrategy interface change.
// 0.26.3.0 Added persistentMessages configuration option.
// 0.26.2.0 Fixed failed reconection issue. Bug fix.
// 0.26.1.0 New policy definitions: alternate-exchange, dead-letter-exchange, dead-letter-routing-key, message-ttl, expires, max-length. Add nullability on HaMode and HaSyncMode, to let add a policy without them.
// 0.26.0.0 Request now throws exception if the responder throws on server. Requests will not timeout anymore on responder exception.
// 0.25.4.0 Exchange declare accepts alternate-exchange parameter
// 0.25.3.0 StructureMap and Windsor Container implementations
// 0.25.2.0 Can cancel Respond.
// 0.25.1.0 Autosubscriber explict interface implementation bug fix.
// 0.25.0.0 SetContainerFactory on RabbitHutch, allows replacement of EasyNetQ's internal IoC container
// 0.24.0.0 Non-Generic extension methods. Includes change to ISubscriptionConfiguration (removing generic type argument)
// 0.23.0.0 ErrorExchangeNameConvention now takes a MessageReceivedInfo argument
// 0.22.1.0 Fixed problem when executing channel actions on a non-open connection
// 0.22.0.0 Send-Receive pattern fixed.
// 0.21.0.0 Send-Receive pattern DO NOT USE THIS VERSION
// 0.20.0.0 Mutiple handlers per consumer
// 0.19.0.0 Consumer cancellation
// 0.18.1.0 JsonSerializerSettings not passed when using TypeNameSerializer
// 0.18.0.0 Publish/Subscribe polymorphism. Exchange/Queue naming conventions changed.
// 0.17.0.0 Request synchronous. Removed callback API.
// 0.16.0.0 Added DispatchAsync method to IAutoSubscriberMessageDispatcher
// 0.15.3.0 Handle multiple=true on publisher confirm ack.
// 0.15.2.0 Internal event bus
// 0.15.1.0 PublishExchangeDeclareStrategy. Only one declare now rather than once per publish.
// 0.15.0.0 Removed IPublishChannel and IAdvancedPublishChannel API. Publish now back on IBus.
// 0.14.5.0 Upgrade to RabbitMQ.Client 3.1.5
// 0.14.4.0 Consumer dispatcher queue cleared after connection lost.
// 0.14.3.0 IConsumerErrorStrategy not being disposed fix
// 0.14.2.0 MessageProperties serialization fix
// 0.14.1.0 Fixed missing properties in error message
// 0.14.0.0 Big internal consumer rewrite
// 0.13.0.0 AutoSubscriber moved to EasyNetQ.AutoSubscribe namespace.
// 0.12.4.0 Factored ConsumerDispatcher out of QueueingConsumerFactory.
// 0.12.3.0 Upgrade to RabbitMQ.Client 3.1.1
// 0.12.2.0 Requested Heartbeat on by default
// 0.12.1.0 Factored declares out of AdvancedBus publish and consume.
// 0.11.1.0 New plugable validation strategy (IMessageValidationStrategy)
// 0.11.0.0 Exchange durability can be configured
// 0.10.1.0 EasyNetQ.Trace
// 0.10.0.0 John-Mark Newton's RequestAsync API change
// 0.9.2.0  C# style property names on Management.Client
// 0.9.1.0  Upgrade to RabbitMQ.Client 3.0.0.0
// 0.9.0.0  Management
// 0.8.4.0  Better client information sent to RabbitMQ
// 0.8.3.0  ConsumerErrorStrategy ack strategy
// 0.8.2.0  Publisher confirms
// 0.8.1.0  Prefetch count can be configured with the prefetchcount connection string value.
// 0.8.0.0  Fluent publisher & subscriber configuration. Breaking change to IBus and IPublishChannel.
// 0.7.2.0  Cluster support
// 0.7.1.0  Daniel Wertheim's AutoSubscriber
// 0.7.0.0  Added IServiceProvider to make it easy to plug in your own dependencies. Some breaking changes to RabbitHutch
// 0.6.3.0  Consumer Queue now uses BCL BlockingCollection.
// 0.6.2.0  New model cleanup strategy based on consumer tracking
// 0.6.1.0  Removed InMemoryBus, Removed concrete class dependencies from FuturePublish.
// 0.6      Introduced IAdvancedBus, refactored IBus
// 0.5      Added IPublishChannel and moved Publish and Request to it from IBus
// 0.4      Topic based routing
// 0.3      Upgrade to RabbitMQ.Client 2.8.1.0
// 0.2      Upgrade to RabbitMQ.Client 2.7.0.0
// 0.1      Initial<|MERGE_RESOLUTION|>--- conflicted
+++ resolved
@@ -2,20 +2,13 @@
 using System.Reflection;
 
 // EasyNetQ version number: <major>.<minor>.<non-breaking-feature>.<build>
-<<<<<<< HEAD
 [assembly: AssemblyVersion("0.29.0.0")]
-=======
-[assembly: AssemblyVersion("0.28.5.0")]
->>>>>>> 74a5178f
 [assembly: CLSCompliant(true)]
 
 // Note: until version 1.0 expect breaking changes on 0.X versions.
 
-<<<<<<< HEAD
 // 0.29.0.0 Support returned immediate/mandatory messages
-=======
 // 0.28.5.0 Added ChangeUserPassword method to the Management Client. Added the 'policymaker' to the allowed user tags.
->>>>>>> 74a5178f
 // 0.28.4.0 Support for queue name that contains plus char (+) when using Management Client.
 // 0.28.3.0 RabbitMQ.Client version 3.2.4
 // 0.28.1.0 Made Send method respect the PersistentMessages configuration option
