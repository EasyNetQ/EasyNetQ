--- conflicted
+++ resolved
@@ -6,13 +6,7 @@
     <LangVersion>latest</LangVersion>
   </PropertyGroup>
   <ItemGroup>
-<<<<<<< HEAD
-    <None Include="App.config" />
-  </ItemGroup>
-  <ItemGroup>
     <ProjectReference Include="..\EasyNetQ.Serialization.NewtonsoftJson\EasyNetQ.Serialization.NewtonsoftJson.csproj" />
-=======
->>>>>>> 3c9f0ad5
     <ProjectReference Include="..\EasyNetQ\EasyNetQ.csproj" />
     <ProjectReference Include="..\EasyNetQ.Scheduler\EasyNetQ.Scheduler.csproj" />
     <ProjectReference Include="..\EasyNetQ.Tests.Common\EasyNetQ.Tests.Common.csproj" />
