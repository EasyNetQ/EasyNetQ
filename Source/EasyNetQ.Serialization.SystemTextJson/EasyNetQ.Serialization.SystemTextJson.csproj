<Project Sdk="Microsoft.NET.Sdk">
    <PropertyGroup>
      <Description>An adaptor to allow EasyNetQ to use System.Text.Json serializer</Description>
<<<<<<< HEAD
      <TargetFrameworks>netstandard2.0;net8.0;net9.0</TargetFrameworks>
=======
      <TargetFrameworks>netstandard2.0;net8.0</TargetFrameworks>
>>>>>>> 5f25ad5e
      <Nullable>enable</Nullable>
      <ImplicitUsings>enable</ImplicitUsings>
    </PropertyGroup>
    <ItemGroup>
      <ProjectReference Include="..\EasyNetQ\EasyNetQ.csproj" />
    </ItemGroup>
    <ItemGroup Condition="'$(TargetFramework)'== 'netstandard2.0'">
      <PackageReference Include="System.Text.Json" />
    </ItemGroup>
    <ItemGroup>
      <PackageVersion Update="Fody" Version="6.9.3" />
    </ItemGroup>
    <ItemGroup>
      <PackageReference Update="Fody">
        <PrivateAssets>all</PrivateAssets>
        <IncludeAssets>runtime; build; native; contentfiles; analyzers</IncludeAssets>
      </PackageReference>
    </ItemGroup>
    <ItemGroup>
      <PackageVersion Update="MinVer" Version="6.0.0" />
    </ItemGroup>
    <ItemGroup>
      <PackageReference Update="MinVer">
        <PrivateAssets>all</PrivateAssets>
        <IncludeAssets>runtime; build; native; contentfiles; analyzers</IncludeAssets>
      </PackageReference>
    </ItemGroup>
</Project><|MERGE_RESOLUTION|>--- conflicted
+++ resolved
@@ -1,12 +1,7 @@
-<Project Sdk="Microsoft.NET.Sdk">
+﻿<Project Sdk="Microsoft.NET.Sdk">
     <PropertyGroup>
       <Description>An adaptor to allow EasyNetQ to use System.Text.Json serializer</Description>
-<<<<<<< HEAD
       <TargetFrameworks>netstandard2.0;net8.0;net9.0</TargetFrameworks>
-=======
-      <TargetFrameworks>netstandard2.0;net8.0</TargetFrameworks>
->>>>>>> 5f25ad5e
-      <Nullable>enable</Nullable>
       <ImplicitUsings>enable</ImplicitUsings>
     </PropertyGroup>
     <ItemGroup>
