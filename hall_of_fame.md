#The EasyNetQ Hall Of Fame

A list of all the people who contributed code to the project. Generated from Git logs:

    git shortlog -s -n

No particular order. Don't forget to add your name with your pull request.

* James Crowley
* Eric Rolnicki
* Fawad Halim
* Wiebe Tijsma
* Jeff Doolittle
* Stefan Sedich
* chrisedebo
* Sren Truds Mahon
* Daniel Wertheim
* Chris Edwards
* jonnii
* Daniel Bryars
* John-Mark Newton
* Yury Pliner
* Andrew Browne
* e.bartkus
* Jos van der Til
* Bressain Dinkelman
* Daniel White
* Egidijus Bartkus
* Etienne Tremblay
* Eugene Sergueev
* m.denny
* philip hoy
* tardal
* Sekhar Panja
* Svein Erik
* John Efford
* owen_thomson
* Gediminas Guoba
* Garry Shutler
* ahazelwood
* ccellar
* chedegaard
* Fydon
* Christoph Keller
* egidijus.bartkus
* Bryan Clark
* taylorwood
* mark.harrison
* mhanney
* mwissman
* Nick Van Eeckhout
* Richard Green
* Sebastien Lambla
* Karl Nilsson
* Mike Hadlow
* Andrey Katamanov
* Jeff Huntsman
* Mathieu Leenhardt
* Steven Bone
<<<<<<< HEAD
* Matt Davey
* Dan Barua
=======
* Alex Wiese
>>>>>>> af7d4dbd
<|MERGE_RESOLUTION|>--- conflicted
+++ resolved
@@ -57,9 +57,6 @@
 * Jeff Huntsman
 * Mathieu Leenhardt
 * Steven Bone
-<<<<<<< HEAD
 * Matt Davey
 * Dan Barua
-=======
-* Alex Wiese
->>>>>>> af7d4dbd
+* Alex Wiese